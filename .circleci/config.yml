--- conflicted
+++ resolved
@@ -3,11 +3,7 @@
 executors:
   gig_client:
     docker:
-<<<<<<< HEAD
-      - image: gigantum/circleci-client:71831c21f2-2019-10-01
-=======
       - image: gigantum/circleci-client:f6c264b1ba-2019-10-17
->>>>>>> 90b1cc3a
   test_harness_exec:
     machine: true
 
