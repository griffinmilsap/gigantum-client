--- conflicted
+++ resolved
@@ -21,12 +21,8 @@
 import graphene
 
 from gtmcore.logging import LMLogger
-<<<<<<< HEAD
-from gtmcore.labbook import LabBook, InventoryManager
-=======
 
 from gtmcore.inventory.inventory import InventoryManager
->>>>>>> c2907f24
 from gtmcore.workflows import BranchManager
 from gtmcore.activity import ActivityStore, ActivityDetailRecord, ActivityDetailType, ActivityRecord, ActivityType
 
@@ -103,11 +99,7 @@
         username = get_logged_in_username()
         lb = InventoryManager().load_labbook(username, owner, labbook_name,
                                              author=get_logged_in_author())
-<<<<<<< HEAD
-        with lb.lock_labbook():
-=======
         with lb.lock():
->>>>>>> c2907f24
             bm = BranchManager(labbook=lb, username=username)
             bm.remove_branch(target_branch=branch_name)
         logger.info(f'Removed experimental branch {branch_name} from {str(lb)}')
@@ -155,11 +147,7 @@
         username = get_logged_in_username()
         lb = InventoryManager().load_labbook(username, owner, labbook_name,
                                              author=get_logged_in_author())
-<<<<<<< HEAD
-        with lb.lock_labbook():
-=======
         with lb.lock():
->>>>>>> c2907f24
             bm = BranchManager(labbook=lb, username=username)
             bm.merge_from(other_branch=other_branch_name, force=force)
 
