# Copyright (c) 2018 FlashX, LLC
#
# Permission is hereby granted, free of charge, to any person obtaining a copy
# of this software and associated documentation files (the "Software"), to deal
# in the Software without restriction, including without limitation the rights
# to use, copy, modify, merge, publish, distribute, sublicense, and/or sell
# copies of the Software, and to permit persons to whom the Software is
# furnished to do so, subject to the following conditions:
#
# The above copyright notice and this permission notice shall be included in all
# copies or substantial portions of the Software.
#
# THE SOFTWARE IS PROVIDED "AS IS", WITHOUT WARRANTY OF ANY KIND, EXPRESS OR
# IMPLIED, INCLUDING BUT NOT LIMITED TO THE WARRANTIES OF MERCHANTABILITY,
# FITNESS FOR A PARTICULAR PURPOSE AND NONINFRINGEMENT. IN NO EVENT SHALL THE
# AUTHORS OR COPYRIGHT HOLDERS BE LIABLE FOR ANY CLAIM, DAMAGES OR OTHER
# LIABILITY, WHETHER IN AN ACTION OF CONTRACT, TORT OR OTHERWISE, ARISING FROM,
# OUT OF OR IN CONNECTION WITH THE SOFTWARE OR THE USE OR OTHER DEALINGS IN THE
# SOFTWARE.
import graphene
import glob
import os
import base64

from gtmcore.logging import LMLogger
<<<<<<< HEAD
from gtmcore.labbook import LabBook, InventoryManager
=======

from gtmcore.inventory.inventory import InventoryManager
>>>>>>> c2907f24
from gtmcore.environment import ComponentManager
from gtmcore.labbook.schemas import CURRENT_SCHEMA
from lmsrvcore.auth.user import get_logged_in_username, get_logged_in_author
from lmsrvlabbook.api.objects.packagecomponent import PackageComponent, PackageComponentInput
from lmsrvlabbook.api.objects.environment import Environment
from lmsrvlabbook.api.connections.environment import PackageComponentConnection

logger = LMLogger.get_logger()


class AddPackageComponents(graphene.relay.ClientIDMutation):
    """Mutation to add or update packages to labbook

    You MUST have previously validated the package information or errors can occur at build time.
    You MUST include a version, since auto-addition of a package version is done during validation.
    """

    class Input:
        owner = graphene.String(required=True)
        labbook_name = graphene.String(required=True)
        packages = graphene.List(PackageComponentInput)

    new_package_component_edges = graphene.List(PackageComponentConnection.Edge)

    @classmethod
    def _add_package_components(cls, lb, packages):
        manager = list(set([x['manager'] for x in packages]))
        if len(manager) != 1:
            raise ValueError("Only batch add packages via 1 package manager at a time.")
        manager = manager[0]

        # Set the cursor to the end of the collection of packages
        glob_path = os.path.join(lb.root_dir, '.gigantum', 'env', 'package_manager', f"{manager}*")
        cursor = len(glob.glob(glob_path))

        # Create Component Manager
        cm = ComponentManager(lb)
        cm.add_packages(package_manager=manager, packages=packages, from_base=False, force=True)

        new_edges = list()
        for cnt, pkg in enumerate(packages):
            new_edges.append(PackageComponentConnection.Edge(node=PackageComponent(manager=manager,
                                                                                   package=pkg["package"],
                                                                                   version=pkg["version"],
                                                                                   schema=CURRENT_SCHEMA),
                             cursor=base64.b64encode(str(cursor+cnt).encode()).decode()))
        return new_edges

    @classmethod
    def mutate_and_get_payload(cls, root, info, owner, labbook_name, packages, client_mutation_id=None):
        username = get_logged_in_username()
        lb = InventoryManager().load_labbook(username, owner, labbook_name,
                                             author=get_logged_in_author())

<<<<<<< HEAD
        with lb.lock_labbook():
=======
        with lb.lock():
>>>>>>> c2907f24
            new_edges = cls._add_package_components(lb, packages)

        return AddPackageComponents(new_package_component_edges=new_edges)


class RemovePackageComponents(graphene.relay.ClientIDMutation):
    """Mutation to remove packages from labbook"""

    class Input:
        owner = graphene.String(required=True)
        labbook_name = graphene.String(required=True)
        manager = graphene.String(required=True)
        packages = graphene.List(graphene.String, required=True)

    success = graphene.Boolean()

    @classmethod
    def mutate_and_get_payload(cls, root, info, owner, labbook_name, manager, packages,
                               client_mutation_id=None):
        username = get_logged_in_username()
        lb = InventoryManager().load_labbook(username, owner, labbook_name,
                                             author=get_logged_in_author())

        with lb.lock():
            cm = ComponentManager(lb)
            cm.remove_packages(package_manager=manager, package_names=packages)

        return RemovePackageComponents(success=True)


class AddCustomDocker(graphene.relay.ClientIDMutation):
    class Input:
        owner = graphene.String(required=True)
        labbook_name = graphene.String(required=True)
        docker_content = graphene.String(required=True)

    updated_environment = graphene.Field(Environment)

    @classmethod
    def mutate_and_get_payload(cls, root, info, owner, labbook_name, docker_content, client_mutation_id=None):
        username = get_logged_in_username()
        lb = InventoryManager().load_labbook(username, owner, labbook_name,
                                             author=get_logged_in_author())

        with lb.lock():
            docker_lines = [n for n in docker_content.strip().split('\n') if n]
            cm = ComponentManager(lb)
            cm.add_docker_snippet(cm.DEFAULT_CUSTOM_DOCKER_NAME, docker_lines)
        return AddCustomDocker(updated_environment=Environment(owner=owner, name=labbook_name))


class RemoveCustomDocker(graphene.relay.ClientIDMutation):
    class Input:
        owner = graphene.String(required=True)
        labbook_name = graphene.String(required=True)

    updated_environment = graphene.Field(Environment)

    @classmethod
    def mutate_and_get_payload(cls, root, info, owner, labbook_name, client_mutation_id=None):
        username = get_logged_in_username()
        lb = InventoryManager().load_labbook(username, owner, labbook_name,
                                             author=get_logged_in_author())
        # TODO - Should we cehck if a custom docker component already exists?
        with lb.lock():
            cm = ComponentManager(lb)
            cm.remove_docker_snippet(cm.DEFAULT_CUSTOM_DOCKER_NAME)
        return RemoveCustomDocker(updated_environment=Environment(owner=owner, name=labbook_name))<|MERGE_RESOLUTION|>--- conflicted
+++ resolved
@@ -23,12 +23,8 @@
 import base64
 
 from gtmcore.logging import LMLogger
-<<<<<<< HEAD
-from gtmcore.labbook import LabBook, InventoryManager
-=======
 
 from gtmcore.inventory.inventory import InventoryManager
->>>>>>> c2907f24
 from gtmcore.environment import ComponentManager
 from gtmcore.labbook.schemas import CURRENT_SCHEMA
 from lmsrvcore.auth.user import get_logged_in_username, get_logged_in_author
@@ -83,11 +79,7 @@
         lb = InventoryManager().load_labbook(username, owner, labbook_name,
                                              author=get_logged_in_author())
 
-<<<<<<< HEAD
-        with lb.lock_labbook():
-=======
         with lb.lock():
->>>>>>> c2907f24
             new_edges = cls._add_package_components(lb, packages)
 
         return AddPackageComponents(new_package_component_edges=new_edges)
