# Copyright (c) 2017 FlashX, LLC
#
# Permission is hereby granted, free of charge, to any person obtaining a copy
# of this software and associated documentation files (the "Software"), to deal
# in the Software without restriction, including without limitation the rights
# to use, copy, modify, merge, publish, distribute, sublicense, and/or sell
# copies of the Software, and to permit persons to whom the Software is
# furnished to do so, subject to the following conditions:
#
# The above copyright notice and this permission notice shall be included in all
# copies or substantial portions of the Software.
#
# THE SOFTWARE IS PROVIDED "AS IS", WITHOUT WARRANTY OF ANY KIND, EXPRESS OR
# IMPLIED, INCLUDING BUT NOT LIMITED TO THE WARRANTIES OF MERCHANTABILITY,
# FITNESS FOR A PARTICULAR PURPOSE AND NONINFRINGEMENT. IN NO EVENT SHALL THE
# AUTHORS OR COPYRIGHT HOLDERS BE LIABLE FOR ANY CLAIM, DAMAGES OR OTHER
# LIABILITY, WHETHER IN AN ACTION OF CONTRACT, TORT OR OTHERWISE, ARISING FROM,
# OUT OF OR IN CONNECTION WITH THE SOFTWARE OR THE USE OR OTHER DEALINGS IN THE
# SOFTWARE.
from typing import List

from promise import Promise
from promise.dataloader import DataLoader

<<<<<<< HEAD
from gtmcore.labbook import InventoryManager
=======
from gtmcore.inventory.inventory import InventoryManager
>>>>>>> c2907f24
from lmsrvcore.auth.user import get_logged_in_author


class LabBookLoader(DataLoader):
    """Dataloader for gtmcore.labbook.LabBook instances

    The key for this object is username&owner&labbook_name
    """

    @staticmethod
    def get_labbook_instance(key: str):
        # Get identifying info from key
        username, owner_name, labbook_name = key.split('&')
        lb = InventoryManager().load_labbook(username, owner_name, labbook_name,
                                             author=get_logged_in_author())
        return lb

    def batch_load_fn(self, keys: List[str]):
        """Method to load labbook objects based on a list of unique keys

        Args:
            keys(list(str)): Unique key to identify the labbook

        Returns:

        """
        return Promise.resolve([self.get_labbook_instance(key) for key in keys])<|MERGE_RESOLUTION|>--- conflicted
+++ resolved
@@ -22,11 +22,7 @@
 from promise import Promise
 from promise.dataloader import DataLoader
 
-<<<<<<< HEAD
-from gtmcore.labbook import InventoryManager
-=======
 from gtmcore.inventory.inventory import InventoryManager
->>>>>>> c2907f24
 from lmsrvcore.auth.user import get_logged_in_author
 
 
