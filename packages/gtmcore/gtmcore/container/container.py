--- conflicted
+++ resolved
@@ -242,8 +242,6 @@
 
         self.run_container(environment=env_var, volumes=volumes_dict, **resource_args)
 
-<<<<<<< HEAD
-=======
         try:
             gclient_ip = self.get_gigantum_client_ip()
         except ContainerException as e:
@@ -263,7 +261,6 @@
             logger.error("After 10 seconds could not write Client IP to Project container."
                          f" Container status = {status}")
 
->>>>>>> e9e0f5f8
     @abstractmethod
     def stop_container(self, container_name: Optional[str] = None) -> bool:
         """ Stop a container, defaults to the Project container.
