# Copyright (c) 2018 FlashX, LLC
#
# Permission is hereby granted, free of charge, to any person obtaining a copy
# of this software and associated documentation files (the "Software"), to deal
# in the Software without restriction, including without limitation the rights
# to use, copy, modify, merge, publish, distribute, sublicense, and/or sell
# copies of the Software, and to permit persons to whom the Software is
# furnished to do so, subject to the following conditions:
#
# The above copyright notice and this permission notice shall be included in all
# copies or substantial portions of the Software.
#
# THE SOFTWARE IS PROVIDED "AS IS", WITHOUT WARRANTY OF ANY KIND, EXPRESS OR
# IMPLIED, INCLUDING BUT NOT LIMITED TO THE WARRANTIES OF MERCHANTABILITY,
# FITNESS FOR A PARTICULAR PURPOSE AND NONINFRINGEMENT. IN NO EVENT SHALL THE
# AUTHORS OR COPYRIGHT HOLDERS BE LIABLE FOR ANY CLAIM, DAMAGES OR OTHER
# LIABILITY, WHETHER IN AN ACTION OF CONTRACT, TORT OR OTHERWISE, ARISING FROM,
# OUT OF OR IN CONNECTION WITH THE SOFTWARE OR THE USE OR OTHER DEALINGS IN THE
# SOFTWARE.
import shutil
import os
from typing import Any, Dict, List, Optional

from gtmcore.labbook import LabBook
from gtmcore.logging import LMLogger
from gtmcore.activity import (ActivityDetailRecord, ActivityRecord,
                               ActivityStore, ActivityAction)
from gtmcore.configuration.utils import call_subprocess
from gtmcore.files.utils import in_untracked

logger = LMLogger.get_logger()


def _make_path_relative(path_str: str) -> str:
    while len(path_str or '') >= 1 and path_str[0] == os.path.sep:
        path_str = path_str[1:]
    return path_str


class FileOperationsException(Exception):
    pass


class FileOperations(object):

    @classmethod
    def content_size(cls, labbook: LabBook) -> int:
        """ Return the size on disk (in bytes) of the given LabBook.

        Args:
            labbook: Subject labbook

        Returns:
            int size of LabBook on disk
        """
        # Note: os.walk does NOT follow symlinks, but does follow hidden files
        total_bytes = 0
        for dirpath, dirnames, filenames in os.walk(labbook.root_dir):
            for f in filenames:
                fp = os.path.join(dirpath, f)
                total_bytes += os.path.getsize(fp)
        return total_bytes

    @classmethod
    def is_set_untracked(cls, labbook: LabBook, section: str) -> bool:
        """ Return True if the given labbook section is set to be untracked
        (to work around git performance issues when files are large).

        Args:
            labbook: Subject labbook
            section: Section one of code, input, or output.

        Returns:
            bool indicating whether the labbook's section is set as untracked
        """
        return in_untracked(labbook.root_dir, section)

    @classmethod
    def set_untracked(cls, labbook: LabBook, section: str) -> LabBook:
        """ Configure a labbook subdirectory to be untracked so large files
        don't cause Git performance degradation. Under the hood this just
        makes the directory untracked by Git, such that there are no large git
        indexes for the files. Note that this must be set before uploading
        files to the given `section`.

        Args:
            labbook: Subject labbook
            section: Section to set untracked - one of code, input, or output.

        Returns:
            None

        Raises:
            FileOperationsException if ...
              (1) section already contains files, or
              (2) other problem.
        """
        section_path = os.path.join(labbook.root_dir, section.replace('/', ''))
        if not os.path.exists(section_path):
            raise FileOperationsException(f'Section {section} not found '
                                          f'in {str(labbook)}')

        filelist = os.listdir(section_path)
        if not(len(filelist) == 1 and filelist[0] == '.gitkeep'):
            raise FileOperationsException(f'Files already exist in '
                                          f'{str(labbook)} section {section}')

        append_lines = [f'# Ignore files for section {section} - '
                        f'fix to improve Git performance with large files',
                        f'{section}/*', f'!{section}/.gitkeep']

        if cls.is_set_untracked(labbook, section):
            raise FileOperationsException(f'Section {section} already '
                                          f'untracked in {str(labbook)}')

        with open(os.path.join(labbook.root_dir, '.gitignore'), 'a') as gi_file:
            gi_file.write('\n'.join([''] + append_lines + ['']))

        labbook.git.add(os.path.join(labbook.root_dir, '.gitignore'))
        labbook.git.commit(f"Set section {section} as untracked as fix "
                           f"for Git performance")

        return labbook

    @classmethod
    def put_file(cls, labbook: LabBook, section: str, src_file: str,
                 dst_path: str, txid: Optional[str] = None) -> Dict[str, Any]:
        """Move the file at `src_file` to `dst_dir`. Filename removes
        upload ID if present. This operation does NOT commit or create an
        activity record.

        Args:
            labbook: Subject LabBook
            section: Section name (code, input, output)
            src_file: Full path of file to insert into
            dst_path: Path within section to insert `src_file`
            txid: Optional transaction id

        Returns:
           Full path to inserted file.
        """
        if not os.path.abspath(src_file):
            raise ValueError(f"Source file `{src_file}` not an absolute path")

        if not os.path.isfile(src_file):
            raise ValueError(f"Source file does not exist at `{src_file}`")

        labbook.validate_section(section)
        r = call_subprocess(['git', 'check-ignore', os.path.basename(dst_path)],
                            cwd=labbook.root_dir, check=False)
        if dst_path and r and os.path.basename(dst_path) in r:
            logger.warning(f"File {dst_path} matches gitignore; "
                           f"not put into {str(labbook)}")
            raise FileOperationsException(f"`{dst_path}` matches "
                                          f"ignored pattern")

        mdst_dir = _make_path_relative(dst_path)
        full_dst = os.path.join(labbook.root_dir, section, mdst_dir)
        full_dst = full_dst.replace('..', '')
        full_dst = full_dst.replace('~', '')

        # Force overwrite if file already exists
        if os.path.isfile(os.path.join(full_dst, os.path.basename(src_file))):
            os.remove(os.path.join(full_dst, os.path.basename(src_file)))

        if not os.path.isdir(os.path.dirname(full_dst)):
            os.makedirs(os.path.dirname(full_dst), exist_ok=True)

        fdst = shutil.move(src_file, full_dst)
        relpath = fdst.replace(os.path.join(labbook.root_dir, section), '')
        return cls.get_file_info(labbook, section, relpath)

    @classmethod
    def insert_file(cls, labbook: LabBook, section: str, src_file: str,
                    dst_path: str = '') -> Dict[str, Any]:
        """ Move the file at `src_file` into the `dst_dir`, overwriting
        if a file already exists there. This calls `put_file()` under-
        the-hood, but will create an activity record.

        Args:
            labbook: Subject labbook
            section: Section name (code, input, output)
            src_file: Full path of file to insert into
            dst_path: Relative path within labbook where `src_file`
                      should be copied to

        Returns:
            dict: The inserted file's info
        """

        finfo = FileOperations.put_file(labbook=labbook, section=section,
                                        src_file=src_file, dst_path=dst_path)

        rel_path = os.path.join(section, finfo['key'])
        if in_untracked(labbook.root_dir, section):
            logger.warning(f"Inserted file {rel_path} ({finfo['size']} bytes)"
                           f" to untracked section {section}. This will not"
                           f" be tracked by commits or activity records.")
            return finfo

        # If we are setting this section to be untracked
        activity_type, activity_detail_type, section_str = \
            labbook.get_activity_type_from_section(section)

        commit_msg = f"Added new {section_str} file {rel_path}"
        try:
            labbook.git.add(rel_path)
            commit = labbook.git.commit(commit_msg)
        except Exception as x:
            logger.error(x)
            os.remove(dst_path)
            raise FileOperationsException(x)

        # Create Activity record and detail
        _, ext = os.path.splitext(rel_path) or 'file'
        adr = ActivityDetailRecord(activity_detail_type, show=False,
                                   importance=0,
                                   action=ActivityAction.CREATE)
        adr.add_value('text/plain', commit_msg)
        ar = ActivityRecord(activity_type, message=commit_msg, show=True,
                            importance=255, linked_commit=commit.hexsha,
                            tags=[ext])
        ar.add_detail_object(adr)
        ars = ActivityStore(labbook)
        ars.create_activity_record(ar)

        return finfo

    @classmethod
    def complete_batch(cls, labbook: LabBook, txid: str,
                       cancel: bool = False, rollback: bool = False) -> None:
        """
        Indicate a batch upload is finished and sweep all new files.

        Args:
            labbook: Subject labbook
            txid: Transaction id (correlator)
            cancel: Indicate transaction finished but due to cancellation
            rollback: Undo all local changes if cancelled (default False)

        Returns:
            None
        """

        if cancel and rollback:
            logger.warning(f"Cancelled tx {txid}, doing git reset")
            call_subprocess(['git', 'reset', '--hard'],
                            cwd=labbook.root_dir)
        else:
            logger.info(f"Done batch upload {txid}, cancelled={cancel}")
            if cancel:
                logger.warning("Sweeping aborted batch upload.")
            m = "Cancelled upload `{txid}`. " if cancel else ''
            labbook.sweep_uncommitted_changes(upload=True,
                                              extra_msg=m,
                                              show=True)

    @classmethod
    def delete_files(cls, labbook: LabBook, section: str, relative_paths: List[str]) -> None:
        """Delete file (or directory) from inside lb section.

        The list of paths is deleted in series. Only provide "parent" nodes in the file tree. This is because deletes
        on directories will remove all child objects, so subsequent deletes of individual files will then fail.


        Args:
            labbook(LabBook): Subject LabBook
            section(str): Section name (code, input, output)
            relative_paths(list(str)): a list of relative paths from labbook root to target

        Returns:
            None
        """
        labbook.validate_section(section)
        is_untracked = shims.in_untracked(labbook.root_dir, section=section)

<<<<<<< HEAD
        if not isinstance(relative_paths, list):
            raise ValueError("Must provide list of paths to remove")
=======
            if in_untracked(labbook.root_dir, section=section):
                logger.info(f"Removing untracked target {target_path}")
                if os.path.isdir(target_path):
                    shutil.rmtree(target_path)
                else:
                    os.remove(target_path)
                return True

            commit_msg = f"Removed {target_type} {relative_path}."
            labbook.git.remove(target_path, force=True, keep_file=False)
            assert not os.path.exists(target_path)
            commit = labbook.git.commit(commit_msg)
>>>>>>> 64653804

        for file_path in relative_paths:
            relative_path = LabBook.make_path_relative(file_path)
            target_path = os.path.join(labbook.root_dir, section, relative_path)
            if not os.path.exists(target_path):
                raise ValueError(f"Attempted to delete non-existent path at `{target_path}`")
            else:
                if is_untracked:
                    if os.path.isdir(target_path):
                        shutil.rmtree(target_path)
                    else:
                        os.remove(target_path)
                else:
                    labbook.git.remove(target_path, force=True, keep_file=False)

                if os.path.exists(target_path):
                    raise IOError(f"Failed to delete path: {target_path}")

        if not is_untracked:
            labbook.sweep_uncommitted_changes(show=True)

    @classmethod
    def _make_move_activity_record(cls, labbook: LabBook, section: str, dst_abs_path: str,
                                   commit_msg: str) -> None:
        if os.path.isdir(dst_abs_path):
            labbook.git.add_all(dst_abs_path)
        else:
            labbook.git.add(dst_abs_path)

        commit = labbook.git.commit(commit_msg)
        activity_type, activity_detail_type, section_str = labbook.get_activity_type_from_section(section)
        adr = ActivityDetailRecord(activity_detail_type, show=False, importance=0,
                                   action=ActivityAction.EDIT)
        adr.add_value('text/markdown', commit_msg)
        ar = ActivityRecord(activity_type,
                            message=commit_msg,
                            linked_commit=commit.hexsha,
                            show=True,
                            importance=255,
                            tags=['file-move'])
        ar.add_detail_object(adr)
        ars = ActivityStore(labbook)
        ars.create_activity_record(ar)

    @classmethod
    def move_file(cls, labbook: LabBook, section: str, src_rel_path: str, dst_rel_path: str) \
            -> List[Dict[str, Any]]:

        """Move a file or directory within a labbook, but not outside of it. Wraps
        underlying "mv" call.

        Args:
            labbook: Subject LabBook
            section(str): Section name (code, input, output)
            src_rel_path(str): Source file or directory
            dst_rel_path(str): Target file name and/or directory
        """

        # Start with Validations
        labbook.validate_section(section)
        if not src_rel_path:
            raise ValueError("src_rel_path cannot be None or empty")

        if dst_rel_path is None:
            raise ValueError("dst_rel_path cannot be None or empty")

        is_untracked = in_untracked(labbook.root_dir, section)
        src_rel_path = LabBook.make_path_relative(src_rel_path)
        dst_rel_path = LabBook.make_path_relative(dst_rel_path)

        src_abs_path = os.path.join(labbook.root_dir, section, src_rel_path.replace('..', ''))
        dst_abs_path = os.path.join(labbook.root_dir, section, dst_rel_path.replace('..', ''))

        if not os.path.exists(src_abs_path):
            raise ValueError(f"No src file exists at `{src_abs_path}`")

        try:
            src_type = 'directory' if os.path.isdir(src_abs_path) else 'file'
            logger.info(f"Moving {src_type} `{src_abs_path}` to `{dst_abs_path}`")

            if not is_untracked:
                labbook.git.remove(src_abs_path, keep_file=True)

            final_dest = shutil.move(src_abs_path, dst_abs_path)

            if not is_untracked:
                commit_msg = f"Moved {src_type} `{src_rel_path}` to `{dst_rel_path}`"
                cls._make_move_activity_record(labbook, section, dst_abs_path, commit_msg)

            if os.path.isfile(final_dest):
                t = final_dest.replace(os.path.join(labbook.root_dir, section), '')
                return [cls.get_file_info(labbook, section, t or "/")]
            else:
                moved_files = list()
                t = final_dest.replace(os.path.join(labbook.root_dir, section), '')
                moved_files.append(cls.get_file_info(labbook, section, t or "/"))
                for root, dirs, files in os.walk(final_dest):
                    rt = root.replace(os.path.join(labbook.root_dir, section), '')
                    rt = _make_path_relative(rt)
                    for d in sorted(dirs):
                        dinfo = cls.get_file_info(labbook, section, os.path.join(rt, d))
                        moved_files.append(dinfo)
                    for f in filter(lambda n: n != '.gitkeep', sorted(files)):
                        finfo = cls.get_file_info(labbook, section, os.path.join(rt, f))
                        moved_files.append(finfo)
                return moved_files

        except Exception as e:
            logger.critical("Failed moving file in labbook. Repository may be in corrupted state.")
            logger.exception(e)
            raise

    @classmethod
    def makedir(cls, labbook: LabBook, relative_path: str, make_parents: bool = True,
                create_activity_record: bool = False) -> None:
        """Make a new directory inside the labbook directory.

        Args:
            labbook: Subject LabBook
            relative_path(str): Path within the labbook to make directory
            make_parents(bool): If true, create intermediary directories
            create_activity_record(bool): If true, create commit and activity record

        Returns:
            str: Absolute path of new directory
        """
        if not relative_path:
            raise ValueError("relative_path argument cannot be None or empty")

        relative_path = LabBook.make_path_relative(relative_path)
        new_directory_path = os.path.join(labbook.root_dir, relative_path)
        section = relative_path.split(os.sep)[0]
        git_untracked = in_untracked(labbook.root_dir, section)
        if os.path.exists(new_directory_path):
            return
        else:
            logger.info(f"Making new directory in `{new_directory_path}`")
            os.makedirs(new_directory_path, exist_ok=make_parents)
            if git_untracked:
                logger.warning(f'New {str(labbook)} untracked directory `{new_directory_path}`')
                return
            new_dir = ''
            for d in relative_path.split(os.sep):
                new_dir = os.path.join(new_dir, d)
                full_new_dir = os.path.join(labbook.root_dir, new_dir)

                gitkeep_path = os.path.join(full_new_dir, '.gitkeep')
                if not os.path.exists(gitkeep_path):
                    with open(gitkeep_path, 'w') as gitkeep:
                        gitkeep.write("This file is necessary to keep this directory tracked by Git"
                                      " and archivable by compression tools. Do not delete or modify!")
                    labbook.git.add(gitkeep_path)

            if create_activity_record:
                # Create detail record
                activity_type, activity_detail_type, section_str = labbook.infer_section_from_relative_path(
                    relative_path)
                adr = ActivityDetailRecord(activity_detail_type, show=False, importance=0,
                                           action=ActivityAction.CREATE)

                msg = f"Created new {section_str} directory `{relative_path}`"
                commit = labbook.git.commit(msg)
                adr.add_value('text/markdown', msg)

                # Create activity record
                ar = ActivityRecord(activity_type,
                                    message=msg,
                                    linked_commit=commit.hexsha,
                                    show=True,
                                    importance=255,
                                    tags=['directory-create'])
                ar.add_detail_object(adr)

                # Store
                ars = ActivityStore(labbook)
                ars.create_activity_record(ar)

    @classmethod
    def get_file_info(cls, labbook: LabBook, section: str, rel_file_path: str) -> Dict[str, Any]:
        """Method to get a file's detail information

        Args:
            labbook: Subject labbook
            rel_file_path(str): The relative file path to generate info from
            section(str): The section name (code, input, output)

        Returns:
            dict
        """
        # remove leading separators if one exists.
        rel_file_path = _make_path_relative(rel_file_path)
        full_path = os.path.join(labbook.root_dir, section, rel_file_path)

        file_info = os.stat(full_path)
        is_dir = os.path.isdir(full_path)

        # If it's a directory, add a trailing slash so UI renders properly
        if is_dir:
            if len(rel_file_path) == 0 or rel_file_path[-1] != os.path.sep:
                rel_file_path = f"{rel_file_path}{os.path.sep}"

        return {
                  'key': rel_file_path,
                  'is_dir': is_dir,
                  'size': file_info.st_size if not is_dir else 0,
                  'modified_at': file_info.st_mtime,
                  'is_favorite': rel_file_path in labbook.favorite_keys[section]
               }

    @classmethod
    def walkdir(cls, labbook: LabBook, section: str, show_hidden: bool = False) -> List[Dict[str, Any]]:
        """Return a list of all files and directories in a section of the labbook. Never includes the .git or
         .gigantum directory.

        Args:
            labbook: Subject LabBook
            section(str): The labbook section (code, input, output) to walk
            show_hidden(bool): If True, include hidden directories (EXCLUDING .git and .gigantum)

        Returns:
            List[Dict[str, str]]: List of dictionaries containing file and directory metadata
        """
        labbook.validate_section(section)

        keys: List[str] = list()
        # base_dir is the root directory to search, to account for relative paths inside labbook.
        base_dir = os.path.join(labbook.root_dir, section)
        if not os.path.isdir(base_dir):
            raise ValueError(f"Labbook walkdir base_dir {base_dir} not an existing directory")

        for root, dirs, files in os.walk(base_dir):
            # Remove directories we ignore so os.walk does not traverse into them during future iterations
            if '.git' in dirs:
                del dirs[dirs.index('.git')]
            if '.gigantum' in dirs:
                del dirs[dirs.index('.gigantum')]

            # For more deterministic responses, sort resulting paths alphabetically.
            # Store directories then files, so pagination loads things in an intuitive order
            dirs.sort()
            keys.extend(sorted([os.path.join(root.replace(base_dir, ''), d) for d in dirs]))
            keys.extend(sorted([os.path.join(root.replace(base_dir, ''), f) for f in files]))

        # Create stats
        stats: List[Dict[str, Any]] = list()
        for f_p in keys:
            if not show_hidden and any([len(p) and p[0] == '.' for p in f_p.split(os.path.sep)]):
                continue
            stats.append(cls.get_file_info(labbook, section, f_p))

        return stats

    @classmethod
    def listdir(cls, labbook: LabBook, section: str, base_path: Optional[str] = None,
                show_hidden: bool = False) -> List[Dict[str, Any]]:
        """Return a list of all files and directories in a directory. Never includes the .git or
         .gigantum directory.

        Args:
            labbook: Subject labbook
            section(str): the labbook section to start from
            base_path(str): Relative base path, if not listing from labbook's root.
            show_hidden(bool): If True, include hidden directories (EXCLUDING .git and .gigantum)

        Returns:
            List[Dict[str, str]]: List of dictionaries containing file and directory metadata
        """
        labbook.validate_section(section)
        # base_dir is the root directory to search, to account for relative paths inside labbook.
        base_dir = os.path.join(labbook.root_dir, section, base_path or '')
        if not os.path.isdir(base_dir):
            raise ValueError(f"Labbook listdir base_dir {base_dir} not an existing directory")

        stats: List[Dict[str, Any]] = list()
        for item in os.listdir(base_dir):
            if item in ['.git', '.gigantum']:
                # Never include .git or .gigantum
                continue

            if not show_hidden and any([len(p) and p[0] == '.' for p in item.split('/')]):
                continue

            # Create tuple (isDir, key)
            stats.append(cls.get_file_info(labbook, section, os.path.join(base_path or "", item)))

        # For more deterministic responses, sort resulting paths alphabetically.
        return sorted(stats, key=lambda a: a['key'])<|MERGE_RESOLUTION|>--- conflicted
+++ resolved
@@ -274,23 +274,8 @@
         labbook.validate_section(section)
         is_untracked = shims.in_untracked(labbook.root_dir, section=section)
 
-<<<<<<< HEAD
         if not isinstance(relative_paths, list):
             raise ValueError("Must provide list of paths to remove")
-=======
-            if in_untracked(labbook.root_dir, section=section):
-                logger.info(f"Removing untracked target {target_path}")
-                if os.path.isdir(target_path):
-                    shutil.rmtree(target_path)
-                else:
-                    os.remove(target_path)
-                return True
-
-            commit_msg = f"Removed {target_type} {relative_path}."
-            labbook.git.remove(target_path, force=True, keep_file=False)
-            assert not os.path.exists(target_path)
-            commit = labbook.git.commit(commit_msg)
->>>>>>> 64653804
 
         for file_path in relative_paths:
             relative_path = LabBook.make_path_relative(file_path)
