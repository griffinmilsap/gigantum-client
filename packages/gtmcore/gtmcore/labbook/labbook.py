# Copyright (c) 2017 FlashX, LLC
#
# Permission is hereby granted, free of charge, to any person obtaining a copy
# of this software and associated documentation files (the "Software"), to deal
# in the Software without restriction, including without limitation the rights
# to use, copy, modify, merge, publish, distribute, sublicense, and/or sell
# copies of the Software, and to permit persons to whom the Software is
# furnished to do so, subject to the following conditions:
#
# The above copyright notice and this permission notice shall be included in all
# copies or substantial portions of the Software.
#
# THE SOFTWARE IS PROVIDED "AS IS", WITHOUT WARRANTY OF ANY KIND, EXPRESS OR
# IMPLIED, INCLUDING BUT NOT LIMITED TO THE WARRANTIES OF MERCHANTABILITY,
# FITNESS FOR A PARTICULAR PURPOSE AND NONINFRINGEMENT. IN NO EVENT SHALL THE
# AUTHORS OR COPYRIGHT HOLDERS BE LIABLE FOR ANY CLAIM, DAMAGES OR OTHER
# LIABILITY, WHETHER IN AN ACTION OF CONTRACT, TORT OR OTHERWISE, ARISING FROM,
# OUT OF OR IN CONNECTION WITH THE SOFTWARE OR THE USE OR OTHER DEALINGS IN THE
# SOFTWARE.
import os
import re
import yaml
import json
import datetime

from typing import (Dict, Optional)

from gtmcore.gitlib import GitAuthor
from gtmcore.logging import LMLogger
from gtmcore.labbook.schemas import validate_labbook_schema
from gtmcore.activity import ActivityType, ActivityDetailType

from gtmcore.inventory.repository import Repository

logger = LMLogger.get_logger()


class LabBook(Repository):
    """Class representing a single LabBook"""
    _default_activity_type = ActivityType.LABBOOK
    _default_activity_detail_type = ActivityDetailType.LABBOOK
    _default_activity_section = "Project Root"

    def __init__(self, config_file: Optional[str] = None, author: Optional[GitAuthor] = None) -> None:
<<<<<<< HEAD
        self.labmanager_config = Configuration(config_file)

        # Create gitlib instance
        self.git = get_git_interface(self.labmanager_config.config["git"])

        # If author is set, update git interface
        if author:
            self.author = author

        # LabBook Properties
        self._root_dir: Optional[str] = None  # The root dir is the location of the labbook this instance represents
        self._data: Dict[str, Any] = {}
        self._checkout_id: Optional[str] = None
=======
        super().__init__(config_file, author)
>>>>>>> c2907f24

        # LabBook Environment
        self._env = None

    def __str__(self):
        if self._root_dir:
            return f'<LabBook at `{self._root_dir}`>'
        else:
            return f'<LabBook UNINITIALIZED>'

    def __eq__(self, other):
        return isinstance(other, LabBook) and other.root_dir == self.root_dir

    @property
    def id(self) -> str:
        if self._data:
            return self._data["labbook"]["id"]
        else:
            raise ValueError("No ID assigned to Lab Book.")

    @property
    def author(self) -> Optional[GitAuthor]:
        return self.git.author

    @author.setter
    def author(self, value: Optional[GitAuthor]) -> None:
        if value:
            self.git.update_author(author=value)

    @property
    def name(self) -> str:
        if self._data:
            return self._data["labbook"]["name"]
        else:
            raise ValueError("No name assigned to Lab Book.")

    @name.setter
    def name(self, value: str) -> None:
        if not value:
            raise ValueError("value cannot be None or empty")

        if not self._data:
            self._data = {'labbook': {'name': value}}
        else:
            self._data["labbook"]["name"] = value
        self._validate_gigantum_data()

        # Update data file
        self._save_gigantum_data()

        # Rename directory
        if self._root_dir:
            base_dir, _ = self._root_dir.rsplit(os.path.sep, 1)
            os.rename(self._root_dir, os.path.join(base_dir, value))
        else:
            raise ValueError("Lab Book root dir not specified. Failed to configure git.")

        # Update the root directory to the new directory name
        self._set_root_dir(os.path.join(base_dir, value))

    @property
    def creation_date(self) -> Optional[datetime.datetime]:
        path = os.path.join(self.root_dir, '.gigantum', 'buildinfo')
        if os.path.isfile(path):
            with open(path) as p:
                info = json.load(p)
                date_str = info.get('creation_utc')
                d = datetime.datetime.strptime(date_str, '%Y-%m-%dT%H:%M:%S.%f')
                return d
        else:
<<<<<<< HEAD
            raise ValueError("No schema stored in LabBook data.")

    @property
    def key(self) -> str:
        """Return a unique key for identifying and locating a labbbok.

        DEPRECATED

        Note: A labbook does not exist notionally outside of a directory structure, therefore
        part of the key is determined by this structure. """

        dir_elements = self.root_dir.split(os.sep)
        return "|".join([dir_elements[-4], dir_elements[-3], dir_elements[-1]])
=======
            first_commit = self.git.repo.git.rev_list('HEAD', max_parents=0)
            create_date = self.git.log_entry(first_commit)['committed_on'].replace(tzinfo=None)
            return create_date
>>>>>>> c2907f24

    @property
    def build_details(self) -> Optional[Dict[str, str]]:
        path = os.path.join(self.root_dir, '.gigantum', 'buildinfo')
        if os.path.isfile(path):
            with open(path) as p:
                info = json.load(p)
                return info.get('build_info')
        else:
            return None

    @property
    def description(self) -> str:
        if self._data:
            return self._data["labbook"]["description"]
        else:
            raise ValueError("No description assigned to Lab Book.")

    @description.setter
    def description(self, value) -> None:
        if not self._data:
            self._data = {'labbook': {'description': value}}
        else:
            self._data["labbook"]["description"] = value

        self._save_gigantum_data()

    @property
    def owner(self) -> Dict[str, str]:
        if self._data:
            return self._data["owner"]
        else:
            raise ValueError("No owner assigned to Lab Book.")

    @property
    def cuda_version(self) -> Optional[str]:
        if self._data and self._data.get("cuda_version"):
            return self._data.get("cuda_version")
        else:
            return None

    @cuda_version.setter
    def cuda_version(self, cuda_version: Optional[str] = None) -> None:
        if self._data:
            self._data['cuda_version'] = cuda_version
            self._save_gigantum_data()
        else:
            raise ValueError("LabBook _data cannot be None")

    def _save_gigantum_data(self) -> None:
        """Method to save changes to the LabBook

        Returns:
            None
        """
        if not self.root_dir:
            raise ValueError("No root directory assigned to lab book. Failed to get root directory.")

        with open(os.path.join(self.root_dir, ".gigantum", "labbook.yaml"), 'wt') as lbfile:
            lbfile.write(yaml.dump(self._data, default_flow_style=False))
            lbfile.flush()

    def _load_gigantum_data(self) -> None:
        """Method to load the labbook YAML file to a dictionary

        Returns:
            None
        """
        if not self.root_dir:
            raise ValueError("No root directory assigned to lab book. Failed to get root directory.")

        with open(os.path.join(self.root_dir, ".gigantum", "labbook.yaml"), 'rt') as lbfile:
            self._data = yaml.load(lbfile)

    def _validate_gigantum_data(self) -> None:
        """Method to validate the LabBook data file contents

        Returns:
            None
        """
        if not re.match("^(?!-)(?!.*--)[a-z0-9-]+(?<!-)$", self.name):
            raise ValueError("Invalid `name`. Only a-z 0-9 and hyphens allowed. No leading or trailing hyphens.")

        if len(self.name) > 100:
            raise ValueError("Invalid `name`. Max length is 100 characters")

        # Validate schema is supported by running version of the software and valid
        if not validate_labbook_schema(self.schema, self.data):
            errmsg = f"Schema in Labbook {str(self)} does not match indicated version {self.schema}"
            logger.error(errmsg)
<<<<<<< HEAD
            raise ValueError(errmsg)

    def validate_section(self, section: str) -> None:
        """Simple method to validate a user provided section name

        Args:
            section(str): Name of a LabBook section

        Returns:
            None
        """
        if section not in ['code', 'input', 'output']:
            raise ValueError("section (code, input, output) must be provided.")

    # TODO: Get feedback on better way to sanitize
    def _santize_input(self, value: str) -> str:
        """Simple method to sanitize a user provided value with characters that can be bad

        Args:
            value(str): Input string

        Returns:
            str: Output string
        """
        return ''.join(c for c in value if c not in '\<>?/;"`\'')

    def sweep_uncommitted_changes(self, upload: bool = False,
                                  extra_msg: Optional[str] = None,
                                  show: bool = False) -> None:
        """ Sweep all changes into a commit, and create activity record.
            NOTE: This method MUST be called inside a lock.

        Args:
            upload(bool): Flag indicating if this was from a batch upload
            extra_msg(str): Optional string used to augment the activity message
            show(bool): Optional flag indicating if the result of this sweep is important enough to be shown in the feed

        Returns:

        """
        result_status = self.git.status()
        if any([result_status[k] for k in result_status.keys()]):
            self.git.add_all()
            self.git.commit("Sweep of uncommitted changes")

            ar = ActivityRecord(ActivityType.LABBOOK,
                                message="--overwritten--",
                                show=show,
                                importance=255,
                                linked_commit=self.git.commit_hash,
                                tags=['save'])
            if upload:
                ar.tags.append('upload')
            ar, newcnt, modcnt = shims.process_sweep_status(
                ar, result_status, LabBook.infer_section_from_relative_path)
            nmsg = f"{newcnt} new file(s). " if newcnt > 0 else ""
            mmsg = f"{modcnt} modified file(s). " if modcnt > 0 else ""
            ar.message = f"{extra_msg or ''}" \
                         f"{'Uploaded ' if upload else ''}" \
                         f"{nmsg}{mmsg}"
            ars = ActivityStore(self)
            ars.create_activity_record(ar)
        else:
            logger.info(f"{str(self)} no changes to sweep.")

    @staticmethod
    def get_activity_type_from_section(section_name: str) -> Tuple[ActivityType, ActivityDetailType, str]:
        """Method to get activity and detail types from the section name

        Args:
            section_name(str): section subdirectory/identifier (code, input, output)

        Returns:
            tuple
        """
        if section_name == 'code':
            activity_detail_type = ActivityDetailType.CODE
            activity_type = ActivityType.CODE
            section = "Code"
        elif section_name == 'input':
            activity_detail_type = ActivityDetailType.INPUT_DATA
            activity_type = ActivityType.INPUT_DATA
            section = "Input Data"
        elif section_name == 'output':
            activity_detail_type = ActivityDetailType.OUTPUT_DATA
            activity_type = ActivityType.OUTPUT_DATA
            section = "Output Data"
        else:
            # This is the labbook root, since we can't catagorize keep generic
            activity_detail_type = ActivityDetailType.LABBOOK
            activity_type = ActivityType.LABBOOK
            section = "LabBook Root"

        return activity_type, activity_detail_type, section

    @staticmethod
    def infer_section_from_relative_path(relative_path: str) -> Tuple[ActivityType, ActivityDetailType, str]:
        """Method to try to infer the "section" from a relative file path

        Args:
            relative_path(str): a relative file path within a LabBook section (code, input, output)

        Returns:
            tuple
        """
        # If leading slash, remove it first
        if relative_path[0] == os.path.sep:
            relative_path = relative_path[1:]

        # if no trailing slash add it. simple parsing below assumes no trailing and a leading slash to work.
        if relative_path[-1] != os.path.sep:
            relative_path = relative_path + os.path.sep

        possible_section, _ = relative_path.split('/', 1)
        return LabBook.get_activity_type_from_section(possible_section)

    @property
    def is_repo_clean(self) -> bool:
        """Return true if the Git repo is ready to be push, pulled, or merged. I.e., no uncommitted changes
        or un-tracked files. """

        try:
            result_status = self.git.status()
            for status_key in result_status.keys():
                n = result_status.get(status_key)
                if n:
                    logger.warning(f"Found {status_key} in {str(self)}: {n}")
                    return False
            return True
        except gitdb.exc.BadName as e:
            logger.error(e)
            return False

    def checkout_branch(self, branch_name: str, new: bool = False) -> None:
        """
        Checkout a Git branch. Create a new branch locally.

        Args:
            branch_name(str): Name of branch to checkout or create
            new(bool): Indicates this branch should be created.

        Return:
            None
        """
        if not self.is_repo_clean:
            raise LabbookException(f"Cannot checkout {branch_name}: Untracked and/or uncommitted changes")

        try:
            if new:
                logger.info(f"Creating a new branch {branch_name}...")
                self.git.create_branch(branch_name)
            logger.info(f"Checking out branch {branch_name}...")
            self.git.checkout(branch_name=branch_name)

            # Clear out checkout context
            if self._root_dir and os.path.exists(os.path.join(self._root_dir, ".gigantum", ".checkout")):
                os.remove(os.path.join(self._root_dir, ".gigantum", ".checkout"))
            self._checkout_id = None
        except ValueError as e:
            logger.error(f"Cannot checkout branch {branch_name}: {e}")
            raise LabbookException(e)

    def get_commits_behind_remote(self, remote_name: str = "origin") -> Tuple[str, int]:
        """Return the number of commits local branch is behind remote. Note, only works with
        currently checked-out branch.

        Args:
            remote_name: Name of remote, e.g., "origin"

        Returns:
            tuple containing branch name, and number of commits behind (zero implies up-to-date)
        """
        try:
            if remote_name in [n['name'] for n in self.git.list_remotes()]:
                self.git.fetch(remote=remote_name)
            result_str = self.git.repo.git.status().replace('\n', ' ')
        except Exception as e:
            logger.exception(e)
            raise LabbookException(e)

        logger.info(f"Checking state of branch {self.active_branch}: {result_str}")

        if 'branch is up-to-date' in result_str:
            return self.active_branch, 0
        elif 'branch is behind' in result_str:
            m = re.search(' by ([\d]+) commit', result_str)
            if m:
                assert int(m.groups()[0]) > 0
                return self.active_branch, int(m.groups()[0])
            else:
                logger.error("Could not find count in: {result_str}")
                raise LabbookException("Unable to determine commit behind-count")
        else:
            # This branch is local-only
            return self.active_branch, 0

    def add_remote(self, remote_name: str, url: str) -> None:
        """Add a new git remote

        Args:
            remote_name: Name of remote, e.g., "origin"
            url: Path to remote Git repository.
        """

        try:
            logger.info(f"Adding new remote {remote_name} at {url}")
            self.git.add_remote(remote_name, url)
            self.git.fetch(remote=remote_name)
        except Exception as e:
            raise LabbookException(e)

    def remove_remote(self, remote_name: Optional[str] = "origin") -> None:
        """Remove a remove from the git config

        Args:
            remote_name: Optional name of remote (default "origin")
        """
        try:
            logger.info(f"Removing remote {remote_name} from {str(self)}")
            self.git.remove_remote(remote_name)
        except Exception as e:
            raise LabbookException(e)

    def remove_lfs_remotes(self) -> None:
        """Remove all LFS endpoints.

        Each LFS enpoint has its own entry in the git config. It takes the form of the following:

        ```
        [lfs "https://repo.location.whatever"]
            access = basic
        ```

        In order to get the section name, which is "lfs.https://repo.location.whatever", we need to search
        by all LFS fields and remove them (and in order to get the section need to strip the variables off the end).

        Returns:
            None
        """
        lfs_sections = call_subprocess(['git', 'config', '--get-regexp', 'lfs.http*'], cwd=self.root_dir).split('\n')
        logger.info(f"LFS entries to delete are {lfs_sections}")
        for lfs_sec in set([n for n in lfs_sections if n]):
            var = lfs_sec.split(' ')[0]
            section = '.'.join(var.split('.')[:-1])
            call_subprocess(['git', 'config', '--remove-section', section], cwd=self.root_dir)

    def get_branches(self) -> Dict[str, List[str]]:
        """Return all branches a Dict of Lists. Dict contains two keys "local" and "remote".

        Args:
            None

        Returns:
            Dictionary of lists for "remote" and "local" branches.
        """

        try:
            # Note - do NOT fetch here - fetch should be done before this is called.
            return self.git.list_branches()
        except Exception as e:
            # Unsure what specific exception add_remote creates, so make a catchall.
            logger.exception(e)
            raise LabbookException(e)

    def create_favorite(self, section: str, relative_path: str,
                        description: Optional[str] = None, is_dir: bool = False) -> Dict[str, Any]:
        """Mark an existing file as a Favorite

        Data is stored in a json document, with each object name the relative path to the file

        Args:
            section(str): lab book subdir where file exists (code, input, output)
            relative_path(str): Relative path within the section to the file to favorite
            description(str): A short string containing information about the favorite
            is_dir(bool): If true, relative_path will expected to be a directory

        Returns:
            dict
        """
        if section not in ['code', 'input', 'output']:
            raise ValueError("Favorites only supported in `code`, `input`, and `output` Lab Book directories")

        # Generate desired absolute path
        target_path_rel = os.path.join(section, relative_path)

        # Remove any leading "/" -- without doing so os.path.join will break.
        target_path_rel = LabBook.make_path_relative(target_path_rel)
        target_path = os.path.join(self.root_dir, target_path_rel.replace('..', ''))

        if not os.path.exists(target_path):
            raise ValueError(f"Target file/dir `{target_path}` does not exist")

        if is_dir != os.path.isdir(target_path):
            raise ValueError(f"Target `{target_path}` a directory")

        logger.info(f"Marking {target_path} as favorite")

        # Open existing Favorites json if exists
        favorites_dir = os.path.join(self.root_dir, '.gigantum', 'favorites')
        if not os.path.exists(favorites_dir):
            # No favorites have been created
            os.makedirs(favorites_dir)

        favorite_data: Dict[str, Any] = dict()
        if os.path.exists(os.path.join(favorites_dir, f'{section}.json')):
            # Read existing data
            with open(os.path.join(favorites_dir, f'{section}.json'), 'rt') as f_data:
                favorite_data = json.load(f_data)

        # Ensure the key has a trailing slash if a directory to meet convention
        if is_dir:
            if relative_path[-1] != os.path.sep:
                relative_path = relative_path + os.path.sep

        if relative_path in favorite_data:
            raise ValueError(f"Favorite `{relative_path}` already exists in {section}.")

        # Get last index
        if favorite_data:
            last_index = max([int(favorite_data[x]['index']) for x in favorite_data])
            index_val = last_index + 1
        else:
            index_val = 0

        # Create new record
        favorite_data[relative_path] = {"key": relative_path,
                                        "index": index_val,
                                        "description": description,
                                        "is_dir": is_dir}

        # Always be sure to sort the ordered dict
        favorite_data = OrderedDict(sorted(favorite_data.items(), key=lambda val: val[1]['index']))

        # Write favorites to lab book
        fav_data_file = os.path.join(favorites_dir, f'{section}.json')
        with open(fav_data_file, 'wt') as f_data:
            json.dump(favorite_data, f_data, indent=2)

        # Remove cached favorite key data
        self._favorite_keys = None

        # Commit the changes
        self.git.add(fav_data_file)
        self.git.commit(f"Committing new Favorite file {fav_data_file}")

        return favorite_data[relative_path]

    def update_favorite(self, section: str, relative_path: str,
                        new_description: Optional[str] = None,
                        new_index: Optional[int] = None) -> Dict[str, Any]:
        """Mark an existing file as a Favorite

        Args:
            section(str): lab book subdir where file exists (code, input, output)
            relative_path(str): Relative path within the section to the file to favorite
            new_description(str): A short string containing information about the favorite
            new_index(int): The position to move the favorite

        Returns:
            dict
        """
        if section not in ['code', 'input', 'output']:
            raise ValueError("Favorites only supported in `code`, `input`, and `output` Lab Book directories")

        # Open existing Favorites json
        favorites_file = os.path.join(self.root_dir, '.gigantum', 'favorites', f'{section}.json')
        if not os.path.exists(favorites_file):
            # No favorites have been created
            raise ValueError(f"No favorites exist in '{section}'. Create a favorite before trying to update")

        # Read existing data
        with open(favorites_file, 'rt') as f_data:
            favorite_data = json.load(f_data)

        # Ensure the favorite already exists is valid
        if relative_path not in favorite_data:
            raise ValueError(f"Favorite {relative_path} in section {section} does not exist. Cannot update.")

        # Update description if needed
        if new_description:
            logger.info(f"Updating description for {relative_path} favorite in section {section}.")
            favorite_data[relative_path]['description'] = new_description

        # Update the index if needed
        if new_index is not None:
            if new_index < 0 or new_index > len(favorite_data.keys()) - 1:
                raise ValueError(f"Invalid index during favorite update: {new_index}")

            if new_index < favorite_data[relative_path]['index']:
                # Increment index of all items "after" updated index
                for fav in favorite_data:
                    if favorite_data[fav]['index'] >= new_index:
                        favorite_data[fav]['index'] = favorite_data[fav]['index'] + 1

            elif new_index > favorite_data[relative_path]['index']:
                # Decrement index of all items "before" updated index
                for fav in favorite_data:
                    if favorite_data[fav]['index'] <= new_index:
                        favorite_data[fav]['index'] = favorite_data[fav]['index'] - 1

            # Update new index
            favorite_data[relative_path]['index'] = new_index

        # Always be sure to sort the ordered dict
        favorite_data = OrderedDict(sorted(favorite_data.items(), key=lambda val: val[1]['index']))

        # Write favorites to lab book
        with open(favorites_file, 'wt') as f_data:
            json.dump(favorite_data, f_data, indent=2)

        # Remove cached favorite key data
        self._favorite_keys = None

        # Commit the changes
        self.git.add(favorites_file)
        self.git.commit(f"Committing update to Favorite file {favorites_file}")

        return favorite_data[relative_path]

    def remove_favorite(self, section: str, relative_path: str) -> None:
        """Mark an existing file as a Favorite

        Args:
            section(str): lab book subdir where file exists (code, input, output)
            relative_path(str): Relative path within the section to the file to favorite

        Returns:
            None
        """
        if section not in ['code', 'input', 'output']:
            raise ValueError("Favorites only supported in `code`, `input`, and `output` Lab Book directories")

        # Open existing Favorites json if exists
        favorites_dir = os.path.join(self.root_dir, '.gigantum', 'favorites')

        data_file = os.path.join(favorites_dir, f'{section}.json')
        if not os.path.exists(data_file):
            raise ValueError(f"No {section} favorites have been created yet. Cannot remove item {relative_path}!")

        # Read existing data
        with open(data_file, 'rt') as f_data:
            favorite_data = json.load(f_data)

        if relative_path not in favorite_data:
            raise ValueError(f"Favorite {relative_path} not found in {section}. Cannot remove.")

        # Remove favorite at index value
        del favorite_data[relative_path]

        # Always be sure to sort the ordered dict
        favorite_data = OrderedDict(sorted(favorite_data.items(), key=lambda val: val[1]['index']))

        # Reset index vals
        for idx, fav in enumerate(favorite_data):
            favorite_data[fav]['index'] = idx

        # Write favorites to back lab book
        with open(data_file, 'wt') as f_data:
            json.dump(favorite_data, f_data, indent=2)

        logger.info(f"Removed {section} favorite {relative_path}")

        # Remove cached favorite key data
        self._favorite_keys = None

        # Commit the changes
        self.git.add(data_file)
        self.git.commit(f"Committing update to Favorite file {data_file}")

        return None

    def get_favorites(self, section: str) -> OrderedDict:
        """Get Favorite data in an OrderedDict, sorted by index

        Args:
            section(str): lab book subdir where file exists (code, input, output)

        Returns:
            None
        """
        if section not in ['code', 'input', 'output']:
            raise ValueError("Favorites only supported in `code`, `input`, and `output` Lab Book directories")

        favorite_data: OrderedDict = OrderedDict()
        favorites_dir = os.path.join(self.root_dir, '.gigantum', 'favorites')
        if os.path.exists(os.path.join(favorites_dir, f'{section}.json')):
            # Read existing data
            with open(os.path.join(favorites_dir, f'{section}.json'), 'rt') as f_data:
                favorite_data = json.load(f_data, object_pairs_hook=OrderedDict)

        return favorite_data

    def new(self, owner: Dict[str, str], name: str, username: Optional[str] = None,
            description: Optional[str] = None, bypass_lfs: bool = False, cuda: bool = False) -> str:
        """Method to create a new minimal LabBook instance on disk

        /[LabBook name]
            /code
            /input
            /output
            /.gigantum
                labbook.yaml
                .checkout
                /env
                    Dockerfile
                /activity
                    /log
                    /index
            /.git

        Args:
            owner(dict): Owner information. Can be a user or a team/org.
            name(str): Name of the LabBook
            username(str): Username of the logged in user. Used to store the LabBook in the proper location. If omitted
                           the owner username is used
            description(str): A short description of the LabBook
            bypass_lfs: If True does not use LFS to track input and output dirs.

        Returns:
            str: Path to the LabBook contents
        """
        if not owner:
            raise ValueError("You must provide owner details when creating a LabBook.")

        if not username:
            logger.warning("Using owner username `{}` when making new labbook".format(owner['username']))
            username = owner["username"]

        if not name:
            raise ValueError("Name must be provided for new labbook")

        if name == 'export':
            raise ValueError("LabBook cannot be named `export`.")

        # Build data file contents
        self._data = {
            "cuda_version": None,
            "labbook": {"id": uuid.uuid4().hex,
                        "name": name,
                        "description": self._santize_input(description or '')},
            "owner": owner,
            "schema": CURRENT_SCHEMA
        }

        # Validate data
        self._validate_labbook_data()

        logger.info("Creating new labbook on disk for {}/{}/{} ...".format(username, owner, name))

        # lock while creating initial directory
        with self.lock_labbook(lock_key=f"new_labbook_lock|{username}|{owner['username']}|{name}"):
            # Verify or Create user subdirectory
            # Make sure you expand a user dir string
            starting_dir = os.path.expanduser(self.labmanager_config.config["git"]["working_directory"])
            user_dir = os.path.join(starting_dir, username)
            if not os.path.isdir(user_dir):
                os.makedirs(user_dir)

            # Create owner dir - store LabBooks in working dir > logged in user > owner
            owner_dir = os.path.join(user_dir, owner["username"])
            if not os.path.isdir(owner_dir):
                os.makedirs(owner_dir)

                # Create `labbooks` subdir in the owner dir
                owner_dir = os.path.join(owner_dir, "labbooks")
            else:
                owner_dir = os.path.join(owner_dir, "labbooks")

            # Verify name not already in use
            if os.path.isdir(os.path.join(owner_dir, name)):
                raise ValueError(f"LabBook `{name}` already exists locally. Choose a new LabBook name")

            # Create LabBook subdirectory
            new_root_dir = os.path.join(owner_dir, name)
            os.makedirs(new_root_dir)
            self._set_root_dir(new_root_dir)

            # Init repository
            self.git.initialize()

            # Setup LFS
            if self.labmanager_config.config["git"]["lfs_enabled"] and not bypass_lfs:
                # Make sure LFS install is setup and rack input and output directories
                call_subprocess(["git", "lfs", "install"], cwd=new_root_dir)
                call_subprocess(["git", "lfs", "track", "input/**"], cwd=new_root_dir)
                call_subprocess(["git", "lfs", "track", "output/**"], cwd=new_root_dir)

                # Commit .gitattributes file
                self.git.add(os.path.join(self.root_dir, ".gitattributes"))
                self.git.commit("Configuring LFS")

            # Create Directory Structure
            dirs = [
                'code', 'input', 'output', '.gigantum',
                os.path.join('.gigantum', 'env'),
                os.path.join('.gigantum', 'env', 'base'),
                os.path.join('.gigantum', 'env', 'custom'),
                os.path.join('.gigantum', 'env', 'package_manager'),
                os.path.join('.gigantum', 'activity'),
                os.path.join('.gigantum', 'activity', 'log'),
                os.path.join('.gigantum', 'activity', 'index'),
                os.path.join('.gigantum', 'activity', 'importance'),
            ]

            for d in dirs:
                p = os.path.join(self.root_dir, d, '.gitkeep')
                os.makedirs(os.path.dirname(p), exist_ok=True)
                with open(p, 'w') as gk:
                    gk.write("This file is necessary to keep this directory tracked by Git"
                             " and archivable by compression tools. Do not delete or modify!")
                self.git.add(p)

            # Create labbook.yaml file
            self._save_labbook_data()

            # Save build info
            try:
                buildinfo = Configuration().config['build_info']
            except KeyError:
                logger.warning("Could not obtain build_info from config")
                buildinfo = None
            buildinfo = {
                'creation_utc': datetime.datetime.utcnow().isoformat(),
                'build_info': buildinfo
            }

            buildinfo_path = os.path.join(self.root_dir, '.gigantum', 'buildinfo')
            with open(buildinfo_path, 'w') as f:
                json.dump(buildinfo, f)
            self.git.add(buildinfo_path)

            # Create .gitignore default file
            shutil.copyfile(os.path.join(resource_filename('gtmcore', 'labbook'), 'gitignore.default'),
                            os.path.join(self.root_dir, ".gitignore"))

            # Commit
            for s in ['code', 'input', 'output', '.gigantum']:
                self.git.add_all(os.path.join(self.root_dir, s))
            self.git.add(os.path.join(self.root_dir, ".gigantum", "labbook.yaml"))
            self.git.add(os.path.join(self.root_dir, ".gitignore"))
            self.git.create_branch(name="gm.workspace")

            # NOTE: this string is used to indicate there are no more activity records to get. Changing the string will
            # break activity paging.
            # TODO: Improve method for detecting the first activity record
            self.git.commit(f"Creating new empty LabBook: {name}")

            user_workspace_branch = f"gm.workspace-{username}"
            self.git.create_branch(user_workspace_branch)
            self.checkout_branch(branch_name=user_workspace_branch)

            if self.active_branch != user_workspace_branch:
                raise ValueError(f"active_branch should be '{user_workspace_branch}'")

            return self.root_dir

    def log(self, username: str = None, max_count: int = 10):
        """Method to list commit history of a Labbook

        Args:
            username(str): Username to filter the query on
            max_count: Max number of log records to retrieve

        Returns:
            dict
        """
        # TODO: Add additional optional args to the git.log call to support further filtering
        return self.git.log(max_count=max_count, author=username)

    def log_entry(self, commit: str):
        """Method to get a single log entry by commit

        Args:
            commit(str): commit hash of the entry

        Returns:
            dict
        """
        return self.git.log_entry(commit)

    def write_readme(self, contents: str) -> None:
        """Method to write a string to the readme file within the LabBook. Must write ENTIRE document at once.

        Args:
            contents(str): entire readme document in markdown format

        Returns:
            None
        """
        # Validate readme data
        if len(contents) > (1000000 * 5):
            raise ValueError("Readme file is larger than the 5MB limit")

        if type(contents) is not str:
            raise TypeError("Invalid content. Must provide string")

        readme_file = os.path.join(self.root_dir, 'README.md')
        readme_exists = os.path.exists(readme_file)

        # Write file to disk
        with open(readme_file, 'wt') as rf:
            rf.write(contents)

        # Create commit
        if readme_exists:
            commit_msg = f"Updated LabBook README"
            action = ActivityAction.EDIT
        else:
            commit_msg = f"Added README to LabBook"
            action = ActivityAction.CREATE

        self.git.add(readme_file)
        commit = self.git.commit(commit_msg)

        # Create detail record
        adr = ActivityDetailRecord(ActivityDetailType.LABBOOK, show=False, importance=0, action=action)
        adr.add_value('text/plain', commit_msg)

        # Create activity record
        ar = ActivityRecord(ActivityType.LABBOOK,
                            message=commit_msg,
                            show=False,
                            importance=255,
                            linked_commit=commit.hexsha,
                            tags=['readme'])
        ar.add_detail_object(adr)

        # Store
        ars = ActivityStore(self)
        ars.create_activity_record(ar)

    def get_readme(self) -> Optional[str]:
        """Method to read the readme document

        Returns:
            (str): entire readme document in markdown format
        """
        readme_file = os.path.join(self.root_dir, 'README.md')
        contents = None
        if os.path.exists(readme_file):
            with open(readme_file, 'rt') as rf:
                contents = rf.read()
        
        return contents
=======
            raise ValueError(errmsg)
>>>>>>> c2907f24
<|MERGE_RESOLUTION|>--- conflicted
+++ resolved
@@ -42,23 +42,7 @@
     _default_activity_section = "Project Root"
 
     def __init__(self, config_file: Optional[str] = None, author: Optional[GitAuthor] = None) -> None:
-<<<<<<< HEAD
-        self.labmanager_config = Configuration(config_file)
-
-        # Create gitlib instance
-        self.git = get_git_interface(self.labmanager_config.config["git"])
-
-        # If author is set, update git interface
-        if author:
-            self.author = author
-
-        # LabBook Properties
-        self._root_dir: Optional[str] = None  # The root dir is the location of the labbook this instance represents
-        self._data: Dict[str, Any] = {}
-        self._checkout_id: Optional[str] = None
-=======
         super().__init__(config_file, author)
->>>>>>> c2907f24
 
         # LabBook Environment
         self._env = None
@@ -78,15 +62,6 @@
             return self._data["labbook"]["id"]
         else:
             raise ValueError("No ID assigned to Lab Book.")
-
-    @property
-    def author(self) -> Optional[GitAuthor]:
-        return self.git.author
-
-    @author.setter
-    def author(self, value: Optional[GitAuthor]) -> None:
-        if value:
-            self.git.update_author(author=value)
 
     @property
     def name(self) -> str:
@@ -129,25 +104,9 @@
                 d = datetime.datetime.strptime(date_str, '%Y-%m-%dT%H:%M:%S.%f')
                 return d
         else:
-<<<<<<< HEAD
-            raise ValueError("No schema stored in LabBook data.")
-
-    @property
-    def key(self) -> str:
-        """Return a unique key for identifying and locating a labbbok.
-
-        DEPRECATED
-
-        Note: A labbook does not exist notionally outside of a directory structure, therefore
-        part of the key is determined by this structure. """
-
-        dir_elements = self.root_dir.split(os.sep)
-        return "|".join([dir_elements[-4], dir_elements[-3], dir_elements[-1]])
-=======
             first_commit = self.git.repo.git.rev_list('HEAD', max_parents=0)
             create_date = self.git.log_entry(first_commit)['committed_on'].replace(tzinfo=None)
             return create_date
->>>>>>> c2907f24
 
     @property
     def build_details(self) -> Optional[Dict[str, str]]:
@@ -238,751 +197,4 @@
         if not validate_labbook_schema(self.schema, self.data):
             errmsg = f"Schema in Labbook {str(self)} does not match indicated version {self.schema}"
             logger.error(errmsg)
-<<<<<<< HEAD
-            raise ValueError(errmsg)
-
-    def validate_section(self, section: str) -> None:
-        """Simple method to validate a user provided section name
-
-        Args:
-            section(str): Name of a LabBook section
-
-        Returns:
-            None
-        """
-        if section not in ['code', 'input', 'output']:
-            raise ValueError("section (code, input, output) must be provided.")
-
-    # TODO: Get feedback on better way to sanitize
-    def _santize_input(self, value: str) -> str:
-        """Simple method to sanitize a user provided value with characters that can be bad
-
-        Args:
-            value(str): Input string
-
-        Returns:
-            str: Output string
-        """
-        return ''.join(c for c in value if c not in '\<>?/;"`\'')
-
-    def sweep_uncommitted_changes(self, upload: bool = False,
-                                  extra_msg: Optional[str] = None,
-                                  show: bool = False) -> None:
-        """ Sweep all changes into a commit, and create activity record.
-            NOTE: This method MUST be called inside a lock.
-
-        Args:
-            upload(bool): Flag indicating if this was from a batch upload
-            extra_msg(str): Optional string used to augment the activity message
-            show(bool): Optional flag indicating if the result of this sweep is important enough to be shown in the feed
-
-        Returns:
-
-        """
-        result_status = self.git.status()
-        if any([result_status[k] for k in result_status.keys()]):
-            self.git.add_all()
-            self.git.commit("Sweep of uncommitted changes")
-
-            ar = ActivityRecord(ActivityType.LABBOOK,
-                                message="--overwritten--",
-                                show=show,
-                                importance=255,
-                                linked_commit=self.git.commit_hash,
-                                tags=['save'])
-            if upload:
-                ar.tags.append('upload')
-            ar, newcnt, modcnt = shims.process_sweep_status(
-                ar, result_status, LabBook.infer_section_from_relative_path)
-            nmsg = f"{newcnt} new file(s). " if newcnt > 0 else ""
-            mmsg = f"{modcnt} modified file(s). " if modcnt > 0 else ""
-            ar.message = f"{extra_msg or ''}" \
-                         f"{'Uploaded ' if upload else ''}" \
-                         f"{nmsg}{mmsg}"
-            ars = ActivityStore(self)
-            ars.create_activity_record(ar)
-        else:
-            logger.info(f"{str(self)} no changes to sweep.")
-
-    @staticmethod
-    def get_activity_type_from_section(section_name: str) -> Tuple[ActivityType, ActivityDetailType, str]:
-        """Method to get activity and detail types from the section name
-
-        Args:
-            section_name(str): section subdirectory/identifier (code, input, output)
-
-        Returns:
-            tuple
-        """
-        if section_name == 'code':
-            activity_detail_type = ActivityDetailType.CODE
-            activity_type = ActivityType.CODE
-            section = "Code"
-        elif section_name == 'input':
-            activity_detail_type = ActivityDetailType.INPUT_DATA
-            activity_type = ActivityType.INPUT_DATA
-            section = "Input Data"
-        elif section_name == 'output':
-            activity_detail_type = ActivityDetailType.OUTPUT_DATA
-            activity_type = ActivityType.OUTPUT_DATA
-            section = "Output Data"
-        else:
-            # This is the labbook root, since we can't catagorize keep generic
-            activity_detail_type = ActivityDetailType.LABBOOK
-            activity_type = ActivityType.LABBOOK
-            section = "LabBook Root"
-
-        return activity_type, activity_detail_type, section
-
-    @staticmethod
-    def infer_section_from_relative_path(relative_path: str) -> Tuple[ActivityType, ActivityDetailType, str]:
-        """Method to try to infer the "section" from a relative file path
-
-        Args:
-            relative_path(str): a relative file path within a LabBook section (code, input, output)
-
-        Returns:
-            tuple
-        """
-        # If leading slash, remove it first
-        if relative_path[0] == os.path.sep:
-            relative_path = relative_path[1:]
-
-        # if no trailing slash add it. simple parsing below assumes no trailing and a leading slash to work.
-        if relative_path[-1] != os.path.sep:
-            relative_path = relative_path + os.path.sep
-
-        possible_section, _ = relative_path.split('/', 1)
-        return LabBook.get_activity_type_from_section(possible_section)
-
-    @property
-    def is_repo_clean(self) -> bool:
-        """Return true if the Git repo is ready to be push, pulled, or merged. I.e., no uncommitted changes
-        or un-tracked files. """
-
-        try:
-            result_status = self.git.status()
-            for status_key in result_status.keys():
-                n = result_status.get(status_key)
-                if n:
-                    logger.warning(f"Found {status_key} in {str(self)}: {n}")
-                    return False
-            return True
-        except gitdb.exc.BadName as e:
-            logger.error(e)
-            return False
-
-    def checkout_branch(self, branch_name: str, new: bool = False) -> None:
-        """
-        Checkout a Git branch. Create a new branch locally.
-
-        Args:
-            branch_name(str): Name of branch to checkout or create
-            new(bool): Indicates this branch should be created.
-
-        Return:
-            None
-        """
-        if not self.is_repo_clean:
-            raise LabbookException(f"Cannot checkout {branch_name}: Untracked and/or uncommitted changes")
-
-        try:
-            if new:
-                logger.info(f"Creating a new branch {branch_name}...")
-                self.git.create_branch(branch_name)
-            logger.info(f"Checking out branch {branch_name}...")
-            self.git.checkout(branch_name=branch_name)
-
-            # Clear out checkout context
-            if self._root_dir and os.path.exists(os.path.join(self._root_dir, ".gigantum", ".checkout")):
-                os.remove(os.path.join(self._root_dir, ".gigantum", ".checkout"))
-            self._checkout_id = None
-        except ValueError as e:
-            logger.error(f"Cannot checkout branch {branch_name}: {e}")
-            raise LabbookException(e)
-
-    def get_commits_behind_remote(self, remote_name: str = "origin") -> Tuple[str, int]:
-        """Return the number of commits local branch is behind remote. Note, only works with
-        currently checked-out branch.
-
-        Args:
-            remote_name: Name of remote, e.g., "origin"
-
-        Returns:
-            tuple containing branch name, and number of commits behind (zero implies up-to-date)
-        """
-        try:
-            if remote_name in [n['name'] for n in self.git.list_remotes()]:
-                self.git.fetch(remote=remote_name)
-            result_str = self.git.repo.git.status().replace('\n', ' ')
-        except Exception as e:
-            logger.exception(e)
-            raise LabbookException(e)
-
-        logger.info(f"Checking state of branch {self.active_branch}: {result_str}")
-
-        if 'branch is up-to-date' in result_str:
-            return self.active_branch, 0
-        elif 'branch is behind' in result_str:
-            m = re.search(' by ([\d]+) commit', result_str)
-            if m:
-                assert int(m.groups()[0]) > 0
-                return self.active_branch, int(m.groups()[0])
-            else:
-                logger.error("Could not find count in: {result_str}")
-                raise LabbookException("Unable to determine commit behind-count")
-        else:
-            # This branch is local-only
-            return self.active_branch, 0
-
-    def add_remote(self, remote_name: str, url: str) -> None:
-        """Add a new git remote
-
-        Args:
-            remote_name: Name of remote, e.g., "origin"
-            url: Path to remote Git repository.
-        """
-
-        try:
-            logger.info(f"Adding new remote {remote_name} at {url}")
-            self.git.add_remote(remote_name, url)
-            self.git.fetch(remote=remote_name)
-        except Exception as e:
-            raise LabbookException(e)
-
-    def remove_remote(self, remote_name: Optional[str] = "origin") -> None:
-        """Remove a remove from the git config
-
-        Args:
-            remote_name: Optional name of remote (default "origin")
-        """
-        try:
-            logger.info(f"Removing remote {remote_name} from {str(self)}")
-            self.git.remove_remote(remote_name)
-        except Exception as e:
-            raise LabbookException(e)
-
-    def remove_lfs_remotes(self) -> None:
-        """Remove all LFS endpoints.
-
-        Each LFS enpoint has its own entry in the git config. It takes the form of the following:
-
-        ```
-        [lfs "https://repo.location.whatever"]
-            access = basic
-        ```
-
-        In order to get the section name, which is "lfs.https://repo.location.whatever", we need to search
-        by all LFS fields and remove them (and in order to get the section need to strip the variables off the end).
-
-        Returns:
-            None
-        """
-        lfs_sections = call_subprocess(['git', 'config', '--get-regexp', 'lfs.http*'], cwd=self.root_dir).split('\n')
-        logger.info(f"LFS entries to delete are {lfs_sections}")
-        for lfs_sec in set([n for n in lfs_sections if n]):
-            var = lfs_sec.split(' ')[0]
-            section = '.'.join(var.split('.')[:-1])
-            call_subprocess(['git', 'config', '--remove-section', section], cwd=self.root_dir)
-
-    def get_branches(self) -> Dict[str, List[str]]:
-        """Return all branches a Dict of Lists. Dict contains two keys "local" and "remote".
-
-        Args:
-            None
-
-        Returns:
-            Dictionary of lists for "remote" and "local" branches.
-        """
-
-        try:
-            # Note - do NOT fetch here - fetch should be done before this is called.
-            return self.git.list_branches()
-        except Exception as e:
-            # Unsure what specific exception add_remote creates, so make a catchall.
-            logger.exception(e)
-            raise LabbookException(e)
-
-    def create_favorite(self, section: str, relative_path: str,
-                        description: Optional[str] = None, is_dir: bool = False) -> Dict[str, Any]:
-        """Mark an existing file as a Favorite
-
-        Data is stored in a json document, with each object name the relative path to the file
-
-        Args:
-            section(str): lab book subdir where file exists (code, input, output)
-            relative_path(str): Relative path within the section to the file to favorite
-            description(str): A short string containing information about the favorite
-            is_dir(bool): If true, relative_path will expected to be a directory
-
-        Returns:
-            dict
-        """
-        if section not in ['code', 'input', 'output']:
-            raise ValueError("Favorites only supported in `code`, `input`, and `output` Lab Book directories")
-
-        # Generate desired absolute path
-        target_path_rel = os.path.join(section, relative_path)
-
-        # Remove any leading "/" -- without doing so os.path.join will break.
-        target_path_rel = LabBook.make_path_relative(target_path_rel)
-        target_path = os.path.join(self.root_dir, target_path_rel.replace('..', ''))
-
-        if not os.path.exists(target_path):
-            raise ValueError(f"Target file/dir `{target_path}` does not exist")
-
-        if is_dir != os.path.isdir(target_path):
-            raise ValueError(f"Target `{target_path}` a directory")
-
-        logger.info(f"Marking {target_path} as favorite")
-
-        # Open existing Favorites json if exists
-        favorites_dir = os.path.join(self.root_dir, '.gigantum', 'favorites')
-        if not os.path.exists(favorites_dir):
-            # No favorites have been created
-            os.makedirs(favorites_dir)
-
-        favorite_data: Dict[str, Any] = dict()
-        if os.path.exists(os.path.join(favorites_dir, f'{section}.json')):
-            # Read existing data
-            with open(os.path.join(favorites_dir, f'{section}.json'), 'rt') as f_data:
-                favorite_data = json.load(f_data)
-
-        # Ensure the key has a trailing slash if a directory to meet convention
-        if is_dir:
-            if relative_path[-1] != os.path.sep:
-                relative_path = relative_path + os.path.sep
-
-        if relative_path in favorite_data:
-            raise ValueError(f"Favorite `{relative_path}` already exists in {section}.")
-
-        # Get last index
-        if favorite_data:
-            last_index = max([int(favorite_data[x]['index']) for x in favorite_data])
-            index_val = last_index + 1
-        else:
-            index_val = 0
-
-        # Create new record
-        favorite_data[relative_path] = {"key": relative_path,
-                                        "index": index_val,
-                                        "description": description,
-                                        "is_dir": is_dir}
-
-        # Always be sure to sort the ordered dict
-        favorite_data = OrderedDict(sorted(favorite_data.items(), key=lambda val: val[1]['index']))
-
-        # Write favorites to lab book
-        fav_data_file = os.path.join(favorites_dir, f'{section}.json')
-        with open(fav_data_file, 'wt') as f_data:
-            json.dump(favorite_data, f_data, indent=2)
-
-        # Remove cached favorite key data
-        self._favorite_keys = None
-
-        # Commit the changes
-        self.git.add(fav_data_file)
-        self.git.commit(f"Committing new Favorite file {fav_data_file}")
-
-        return favorite_data[relative_path]
-
-    def update_favorite(self, section: str, relative_path: str,
-                        new_description: Optional[str] = None,
-                        new_index: Optional[int] = None) -> Dict[str, Any]:
-        """Mark an existing file as a Favorite
-
-        Args:
-            section(str): lab book subdir where file exists (code, input, output)
-            relative_path(str): Relative path within the section to the file to favorite
-            new_description(str): A short string containing information about the favorite
-            new_index(int): The position to move the favorite
-
-        Returns:
-            dict
-        """
-        if section not in ['code', 'input', 'output']:
-            raise ValueError("Favorites only supported in `code`, `input`, and `output` Lab Book directories")
-
-        # Open existing Favorites json
-        favorites_file = os.path.join(self.root_dir, '.gigantum', 'favorites', f'{section}.json')
-        if not os.path.exists(favorites_file):
-            # No favorites have been created
-            raise ValueError(f"No favorites exist in '{section}'. Create a favorite before trying to update")
-
-        # Read existing data
-        with open(favorites_file, 'rt') as f_data:
-            favorite_data = json.load(f_data)
-
-        # Ensure the favorite already exists is valid
-        if relative_path not in favorite_data:
-            raise ValueError(f"Favorite {relative_path} in section {section} does not exist. Cannot update.")
-
-        # Update description if needed
-        if new_description:
-            logger.info(f"Updating description for {relative_path} favorite in section {section}.")
-            favorite_data[relative_path]['description'] = new_description
-
-        # Update the index if needed
-        if new_index is not None:
-            if new_index < 0 or new_index > len(favorite_data.keys()) - 1:
-                raise ValueError(f"Invalid index during favorite update: {new_index}")
-
-            if new_index < favorite_data[relative_path]['index']:
-                # Increment index of all items "after" updated index
-                for fav in favorite_data:
-                    if favorite_data[fav]['index'] >= new_index:
-                        favorite_data[fav]['index'] = favorite_data[fav]['index'] + 1
-
-            elif new_index > favorite_data[relative_path]['index']:
-                # Decrement index of all items "before" updated index
-                for fav in favorite_data:
-                    if favorite_data[fav]['index'] <= new_index:
-                        favorite_data[fav]['index'] = favorite_data[fav]['index'] - 1
-
-            # Update new index
-            favorite_data[relative_path]['index'] = new_index
-
-        # Always be sure to sort the ordered dict
-        favorite_data = OrderedDict(sorted(favorite_data.items(), key=lambda val: val[1]['index']))
-
-        # Write favorites to lab book
-        with open(favorites_file, 'wt') as f_data:
-            json.dump(favorite_data, f_data, indent=2)
-
-        # Remove cached favorite key data
-        self._favorite_keys = None
-
-        # Commit the changes
-        self.git.add(favorites_file)
-        self.git.commit(f"Committing update to Favorite file {favorites_file}")
-
-        return favorite_data[relative_path]
-
-    def remove_favorite(self, section: str, relative_path: str) -> None:
-        """Mark an existing file as a Favorite
-
-        Args:
-            section(str): lab book subdir where file exists (code, input, output)
-            relative_path(str): Relative path within the section to the file to favorite
-
-        Returns:
-            None
-        """
-        if section not in ['code', 'input', 'output']:
-            raise ValueError("Favorites only supported in `code`, `input`, and `output` Lab Book directories")
-
-        # Open existing Favorites json if exists
-        favorites_dir = os.path.join(self.root_dir, '.gigantum', 'favorites')
-
-        data_file = os.path.join(favorites_dir, f'{section}.json')
-        if not os.path.exists(data_file):
-            raise ValueError(f"No {section} favorites have been created yet. Cannot remove item {relative_path}!")
-
-        # Read existing data
-        with open(data_file, 'rt') as f_data:
-            favorite_data = json.load(f_data)
-
-        if relative_path not in favorite_data:
-            raise ValueError(f"Favorite {relative_path} not found in {section}. Cannot remove.")
-
-        # Remove favorite at index value
-        del favorite_data[relative_path]
-
-        # Always be sure to sort the ordered dict
-        favorite_data = OrderedDict(sorted(favorite_data.items(), key=lambda val: val[1]['index']))
-
-        # Reset index vals
-        for idx, fav in enumerate(favorite_data):
-            favorite_data[fav]['index'] = idx
-
-        # Write favorites to back lab book
-        with open(data_file, 'wt') as f_data:
-            json.dump(favorite_data, f_data, indent=2)
-
-        logger.info(f"Removed {section} favorite {relative_path}")
-
-        # Remove cached favorite key data
-        self._favorite_keys = None
-
-        # Commit the changes
-        self.git.add(data_file)
-        self.git.commit(f"Committing update to Favorite file {data_file}")
-
-        return None
-
-    def get_favorites(self, section: str) -> OrderedDict:
-        """Get Favorite data in an OrderedDict, sorted by index
-
-        Args:
-            section(str): lab book subdir where file exists (code, input, output)
-
-        Returns:
-            None
-        """
-        if section not in ['code', 'input', 'output']:
-            raise ValueError("Favorites only supported in `code`, `input`, and `output` Lab Book directories")
-
-        favorite_data: OrderedDict = OrderedDict()
-        favorites_dir = os.path.join(self.root_dir, '.gigantum', 'favorites')
-        if os.path.exists(os.path.join(favorites_dir, f'{section}.json')):
-            # Read existing data
-            with open(os.path.join(favorites_dir, f'{section}.json'), 'rt') as f_data:
-                favorite_data = json.load(f_data, object_pairs_hook=OrderedDict)
-
-        return favorite_data
-
-    def new(self, owner: Dict[str, str], name: str, username: Optional[str] = None,
-            description: Optional[str] = None, bypass_lfs: bool = False, cuda: bool = False) -> str:
-        """Method to create a new minimal LabBook instance on disk
-
-        /[LabBook name]
-            /code
-            /input
-            /output
-            /.gigantum
-                labbook.yaml
-                .checkout
-                /env
-                    Dockerfile
-                /activity
-                    /log
-                    /index
-            /.git
-
-        Args:
-            owner(dict): Owner information. Can be a user or a team/org.
-            name(str): Name of the LabBook
-            username(str): Username of the logged in user. Used to store the LabBook in the proper location. If omitted
-                           the owner username is used
-            description(str): A short description of the LabBook
-            bypass_lfs: If True does not use LFS to track input and output dirs.
-
-        Returns:
-            str: Path to the LabBook contents
-        """
-        if not owner:
-            raise ValueError("You must provide owner details when creating a LabBook.")
-
-        if not username:
-            logger.warning("Using owner username `{}` when making new labbook".format(owner['username']))
-            username = owner["username"]
-
-        if not name:
-            raise ValueError("Name must be provided for new labbook")
-
-        if name == 'export':
-            raise ValueError("LabBook cannot be named `export`.")
-
-        # Build data file contents
-        self._data = {
-            "cuda_version": None,
-            "labbook": {"id": uuid.uuid4().hex,
-                        "name": name,
-                        "description": self._santize_input(description or '')},
-            "owner": owner,
-            "schema": CURRENT_SCHEMA
-        }
-
-        # Validate data
-        self._validate_labbook_data()
-
-        logger.info("Creating new labbook on disk for {}/{}/{} ...".format(username, owner, name))
-
-        # lock while creating initial directory
-        with self.lock_labbook(lock_key=f"new_labbook_lock|{username}|{owner['username']}|{name}"):
-            # Verify or Create user subdirectory
-            # Make sure you expand a user dir string
-            starting_dir = os.path.expanduser(self.labmanager_config.config["git"]["working_directory"])
-            user_dir = os.path.join(starting_dir, username)
-            if not os.path.isdir(user_dir):
-                os.makedirs(user_dir)
-
-            # Create owner dir - store LabBooks in working dir > logged in user > owner
-            owner_dir = os.path.join(user_dir, owner["username"])
-            if not os.path.isdir(owner_dir):
-                os.makedirs(owner_dir)
-
-                # Create `labbooks` subdir in the owner dir
-                owner_dir = os.path.join(owner_dir, "labbooks")
-            else:
-                owner_dir = os.path.join(owner_dir, "labbooks")
-
-            # Verify name not already in use
-            if os.path.isdir(os.path.join(owner_dir, name)):
-                raise ValueError(f"LabBook `{name}` already exists locally. Choose a new LabBook name")
-
-            # Create LabBook subdirectory
-            new_root_dir = os.path.join(owner_dir, name)
-            os.makedirs(new_root_dir)
-            self._set_root_dir(new_root_dir)
-
-            # Init repository
-            self.git.initialize()
-
-            # Setup LFS
-            if self.labmanager_config.config["git"]["lfs_enabled"] and not bypass_lfs:
-                # Make sure LFS install is setup and rack input and output directories
-                call_subprocess(["git", "lfs", "install"], cwd=new_root_dir)
-                call_subprocess(["git", "lfs", "track", "input/**"], cwd=new_root_dir)
-                call_subprocess(["git", "lfs", "track", "output/**"], cwd=new_root_dir)
-
-                # Commit .gitattributes file
-                self.git.add(os.path.join(self.root_dir, ".gitattributes"))
-                self.git.commit("Configuring LFS")
-
-            # Create Directory Structure
-            dirs = [
-                'code', 'input', 'output', '.gigantum',
-                os.path.join('.gigantum', 'env'),
-                os.path.join('.gigantum', 'env', 'base'),
-                os.path.join('.gigantum', 'env', 'custom'),
-                os.path.join('.gigantum', 'env', 'package_manager'),
-                os.path.join('.gigantum', 'activity'),
-                os.path.join('.gigantum', 'activity', 'log'),
-                os.path.join('.gigantum', 'activity', 'index'),
-                os.path.join('.gigantum', 'activity', 'importance'),
-            ]
-
-            for d in dirs:
-                p = os.path.join(self.root_dir, d, '.gitkeep')
-                os.makedirs(os.path.dirname(p), exist_ok=True)
-                with open(p, 'w') as gk:
-                    gk.write("This file is necessary to keep this directory tracked by Git"
-                             " and archivable by compression tools. Do not delete or modify!")
-                self.git.add(p)
-
-            # Create labbook.yaml file
-            self._save_labbook_data()
-
-            # Save build info
-            try:
-                buildinfo = Configuration().config['build_info']
-            except KeyError:
-                logger.warning("Could not obtain build_info from config")
-                buildinfo = None
-            buildinfo = {
-                'creation_utc': datetime.datetime.utcnow().isoformat(),
-                'build_info': buildinfo
-            }
-
-            buildinfo_path = os.path.join(self.root_dir, '.gigantum', 'buildinfo')
-            with open(buildinfo_path, 'w') as f:
-                json.dump(buildinfo, f)
-            self.git.add(buildinfo_path)
-
-            # Create .gitignore default file
-            shutil.copyfile(os.path.join(resource_filename('gtmcore', 'labbook'), 'gitignore.default'),
-                            os.path.join(self.root_dir, ".gitignore"))
-
-            # Commit
-            for s in ['code', 'input', 'output', '.gigantum']:
-                self.git.add_all(os.path.join(self.root_dir, s))
-            self.git.add(os.path.join(self.root_dir, ".gigantum", "labbook.yaml"))
-            self.git.add(os.path.join(self.root_dir, ".gitignore"))
-            self.git.create_branch(name="gm.workspace")
-
-            # NOTE: this string is used to indicate there are no more activity records to get. Changing the string will
-            # break activity paging.
-            # TODO: Improve method for detecting the first activity record
-            self.git.commit(f"Creating new empty LabBook: {name}")
-
-            user_workspace_branch = f"gm.workspace-{username}"
-            self.git.create_branch(user_workspace_branch)
-            self.checkout_branch(branch_name=user_workspace_branch)
-
-            if self.active_branch != user_workspace_branch:
-                raise ValueError(f"active_branch should be '{user_workspace_branch}'")
-
-            return self.root_dir
-
-    def log(self, username: str = None, max_count: int = 10):
-        """Method to list commit history of a Labbook
-
-        Args:
-            username(str): Username to filter the query on
-            max_count: Max number of log records to retrieve
-
-        Returns:
-            dict
-        """
-        # TODO: Add additional optional args to the git.log call to support further filtering
-        return self.git.log(max_count=max_count, author=username)
-
-    def log_entry(self, commit: str):
-        """Method to get a single log entry by commit
-
-        Args:
-            commit(str): commit hash of the entry
-
-        Returns:
-            dict
-        """
-        return self.git.log_entry(commit)
-
-    def write_readme(self, contents: str) -> None:
-        """Method to write a string to the readme file within the LabBook. Must write ENTIRE document at once.
-
-        Args:
-            contents(str): entire readme document in markdown format
-
-        Returns:
-            None
-        """
-        # Validate readme data
-        if len(contents) > (1000000 * 5):
-            raise ValueError("Readme file is larger than the 5MB limit")
-
-        if type(contents) is not str:
-            raise TypeError("Invalid content. Must provide string")
-
-        readme_file = os.path.join(self.root_dir, 'README.md')
-        readme_exists = os.path.exists(readme_file)
-
-        # Write file to disk
-        with open(readme_file, 'wt') as rf:
-            rf.write(contents)
-
-        # Create commit
-        if readme_exists:
-            commit_msg = f"Updated LabBook README"
-            action = ActivityAction.EDIT
-        else:
-            commit_msg = f"Added README to LabBook"
-            action = ActivityAction.CREATE
-
-        self.git.add(readme_file)
-        commit = self.git.commit(commit_msg)
-
-        # Create detail record
-        adr = ActivityDetailRecord(ActivityDetailType.LABBOOK, show=False, importance=0, action=action)
-        adr.add_value('text/plain', commit_msg)
-
-        # Create activity record
-        ar = ActivityRecord(ActivityType.LABBOOK,
-                            message=commit_msg,
-                            show=False,
-                            importance=255,
-                            linked_commit=commit.hexsha,
-                            tags=['readme'])
-        ar.add_detail_object(adr)
-
-        # Store
-        ars = ActivityStore(self)
-        ars.create_activity_record(ar)
-
-    def get_readme(self) -> Optional[str]:
-        """Method to read the readme document
-
-        Returns:
-            (str): entire readme document in markdown format
-        """
-        readme_file = os.path.join(self.root_dir, 'README.md')
-        contents = None
-        if os.path.exists(readme_file):
-            with open(readme_file, 'rt') as rf:
-                contents = rf.read()
-        
-        return contents
-=======
-            raise ValueError(errmsg)
->>>>>>> c2907f24
+            raise ValueError(errmsg)