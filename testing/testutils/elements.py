--- conflicted
+++ resolved
@@ -299,7 +299,6 @@
     @property
     def devtool_launch_button(self):
         return CssElement(self.driver, ".DevTools__btn--launch")
-<<<<<<< HEAD
 
     def launch_devtool(self, tool_name='dev tool'):
         """Launch a dev tool, then switch to it.
@@ -310,18 +309,6 @@
         self.devtool_launch_button.wait_to_appear().click()
         self.open_devtool_tab(tool_name)
 
-=======
-
-    def launch_devtool(self, tool_name='dev tool'):
-        """Launch a dev tool, then switch to it.
-        tool_name:
-            Name of the dev tool, used only for messages
-        """
-        logging.info(f"Switching to {tool_name}")
-        self.devtool_launch_button.wait_to_appear().click()
-        self.open_devtool_tab(tool_name)
-
->>>>>>> 7e29764a
     def open_devtool_tab(self, tool_name) -> None:
         """Wait for dev tool tab, then switch to it.
         tool_name:
@@ -346,13 +333,8 @@
     @property
     def project_description(self):
         return CssElement(self.driver, ".Description__text")
-<<<<<<< HEAD
-
-
-=======
-
-
->>>>>>> 7e29764a
+
+
 class ActivityElements(UiComponent):
     @property
     def link_activity_tab(self):
@@ -678,7 +660,6 @@
 
 
 class FileBrowserElements(UiComponent):
-<<<<<<< HEAD
     @property
     def file_browser_area(self):
         return CssElement(self.driver, ".Dropbox")
@@ -755,77 +736,6 @@
         # Time sleep consistent and necessary
         time.sleep(5)
 
-
-=======
-    @property
-    def file_browser_area(self):
-        return CssElement(self.driver, ".Dropbox")
-
-    @property
-    def file_browser_message(self):
-        return CssElement(self.driver, ".Dropbox--menu")
-
-    @property
-    def file_information(self):
-        return CssElement(self.driver, ".File__text")
-
-    @property
-    def untracked_directory(self):
-        return CssElement(self.driver, ".Folder__cell")
-
-    @property
-    def trash_can_button(self):
-        return CssElement(self.driver, ".Btn__delete-secondary")
-
-    @property
-    def delete_file_button(self):
-        return CssElement(self.driver, ".Btn__delete-white")
-
-    @property
-    def confirm_delete_file_button(self):
-        return CssElement(self.driver, ".ActionsMenu__popup>.justify--space-around>.File__btn--add")
-
-    @property
-    def link_dataset_button(self):
-        return CssElement(self.driver, ".Btn__FileBrowserAction--link")
-
-    @property
-    def link_dataset_modal(self):
-        return CssElement(self.driver, ".LinkModal__header-text")
-
-    @property
-    def link_dataset_card_button(self):
-        return CssElement(self.driver, "div[data-selenium-id='LinkCard']")
-
-    @property
-    def confirm_link_dataset_button(self):
-        return CssElement(self.driver, "button[data-selenium-id='ButtonLoader']")
-
-    @property
-    def linked_dataset_card_name(self):
-        return CssElement(self.driver, ".DatasetCard__name")
-
-    def drag_drop_file_in_drop_zone(self, file_content="sample text", output_data_target=False):
-        """Drag and drop a file into a file browser drop zone."""
-        logging.info("Dragging and dropping a file into the drop zone")
-        with open("testutils/file_browser_drag_drop_script.js", "r") as js_file:
-            js_script = js_file.read()
-        if os.name == 'nt':
-            file_path = "C:\\tmp\\sample-upload.txt"
-        else:
-            file_path = "/tmp/sample-upload.txt"
-        with open(file_path, "w") as example_file:
-            example_file.write(file_content)
-        # This deals with the untracked directory in output data
-        if output_data_target:
-            file_input = self.driver.execute_script(js_script, self.untracked_directory.find(), 0, 0)
-        else:
-            file_input = self.driver.execute_script(js_script, self.file_browser_area.find(), 0, 0)
-        file_input.send_keys(file_path)
-        # Time sleep consistent and necessary
-        time.sleep(5)
-
->>>>>>> 7e29764a
     def link_dataset(self, dataset_title, project_title):
         """Link a dataset to a project."""
         logging.info(f"Linking the dataset {dataset_title} to project {project_title}")
@@ -1090,8 +1000,6 @@
         cloud_project_stderr = git_get_remote_command.stderr.readline().decode('utf-8').strip()
         return cloud_project_stdout, cloud_project_stderr
 
-<<<<<<< HEAD
-=======
 
 class DeleteProjectElements(UiComponent):
     @property
@@ -1105,25 +1013,8 @@
     @property
     def delete_project_button(self):
         return CssElement(self.driver, ".ActionsMenu__item--delete")
->>>>>>> 7e29764a
-
-class DeleteProjectElements(UiComponent):
-    @property
-<<<<<<< HEAD
-    def actions_menu_button(self):
-        return CssElement(self.driver, ".ActionsMenu > .ActionsMenu__btn")
-
-    @property
-    def delete_project_modal(self):
-        return CssElement(self.driver, "#modal")
-
-    @property
-    def delete_project_button(self):
-        return CssElement(self.driver, ".ActionsMenu__item--delete")
-
-    @property
-=======
->>>>>>> 7e29764a
+
+    @property
     def delete_project_input(self):
         return CssElement(self.driver, "#deleteInput")
 
