--- conflicted
+++ resolved
@@ -47,11 +47,7 @@
     <p
       className="LocalLabbooks__paragraph LocalLabbooks__paragraph--owner"
     >
-<<<<<<< HEAD
-      Created on 11/06/18
-=======
       Created on 11/16/18
->>>>>>> addcd698
     </p>
     <p
       className="LocalLabbooks__paragraph LocalLabbooks__paragraph--description"
