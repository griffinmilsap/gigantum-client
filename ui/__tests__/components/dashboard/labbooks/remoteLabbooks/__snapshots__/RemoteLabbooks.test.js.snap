--- conflicted
+++ resolved
@@ -55,11 +55,7 @@
         <p
           className="RemoteLabbooks__paragraph RemoteLabbooks__paragraph--owner"
         >
-<<<<<<< HEAD
-          Created on 11/06/18
-=======
-          Created on 11/16/18
->>>>>>> addcd698
+          Created on 11/16/18
         </p>
         <p
           className="RemoteLabbooks__paragraph RemoteLabbooks__paragraph--owner"
@@ -125,11 +121,7 @@
         <p
           className="RemoteLabbooks__paragraph RemoteLabbooks__paragraph--owner"
         >
-<<<<<<< HEAD
-          Created on 11/06/18
-=======
-          Created on 11/16/18
->>>>>>> addcd698
+          Created on 11/16/18
         </p>
         <p
           className="RemoteLabbooks__paragraph RemoteLabbooks__paragraph--owner"
@@ -195,11 +187,7 @@
         <p
           className="RemoteLabbooks__paragraph RemoteLabbooks__paragraph--owner"
         >
-<<<<<<< HEAD
-          Created on 11/06/18
-=======
-          Created on 11/16/18
->>>>>>> addcd698
+          Created on 11/16/18
         </p>
         <p
           className="RemoteLabbooks__paragraph RemoteLabbooks__paragraph--owner"
@@ -265,11 +253,7 @@
         <p
           className="RemoteLabbooks__paragraph RemoteLabbooks__paragraph--owner"
         >
-<<<<<<< HEAD
-          Created on 11/06/18
-=======
-          Created on 11/16/18
->>>>>>> addcd698
+          Created on 11/16/18
         </p>
         <p
           className="RemoteLabbooks__paragraph RemoteLabbooks__paragraph--owner"
@@ -335,11 +319,7 @@
         <p
           className="RemoteLabbooks__paragraph RemoteLabbooks__paragraph--owner"
         >
-<<<<<<< HEAD
-          Created on 11/06/18
-=======
-          Created on 11/16/18
->>>>>>> addcd698
+          Created on 11/16/18
         </p>
         <p
           className="RemoteLabbooks__paragraph RemoteLabbooks__paragraph--owner"
@@ -405,11 +385,7 @@
         <p
           className="RemoteLabbooks__paragraph RemoteLabbooks__paragraph--owner"
         >
-<<<<<<< HEAD
-          Created on 11/06/18
-=======
-          Created on 11/16/18
->>>>>>> addcd698
+          Created on 11/16/18
         </p>
         <p
           className="RemoteLabbooks__paragraph RemoteLabbooks__paragraph--owner"
@@ -475,11 +451,7 @@
         <p
           className="RemoteLabbooks__paragraph RemoteLabbooks__paragraph--owner"
         >
-<<<<<<< HEAD
-          Created on 11/06/18
-=======
-          Created on 11/16/18
->>>>>>> addcd698
+          Created on 11/16/18
         </p>
         <p
           className="RemoteLabbooks__paragraph RemoteLabbooks__paragraph--owner"
@@ -545,11 +517,7 @@
         <p
           className="RemoteLabbooks__paragraph RemoteLabbooks__paragraph--owner"
         >
-<<<<<<< HEAD
-          Created on 11/06/18
-=======
-          Created on 11/16/18
->>>>>>> addcd698
+          Created on 11/16/18
         </p>
         <p
           className="RemoteLabbooks__paragraph RemoteLabbooks__paragraph--owner"
@@ -615,11 +583,7 @@
         <p
           className="RemoteLabbooks__paragraph RemoteLabbooks__paragraph--owner"
         >
-<<<<<<< HEAD
-          Created on 11/06/18
-=======
-          Created on 11/16/18
->>>>>>> addcd698
+          Created on 11/16/18
         </p>
         <p
           className="RemoteLabbooks__paragraph RemoteLabbooks__paragraph--owner"
@@ -685,11 +649,7 @@
         <p
           className="RemoteLabbooks__paragraph RemoteLabbooks__paragraph--owner"
         >
-<<<<<<< HEAD
-          Created on 11/06/18
-=======
-          Created on 11/16/18
->>>>>>> addcd698
+          Created on 11/16/18
         </p>
         <p
           className="RemoteLabbooks__paragraph RemoteLabbooks__paragraph--owner"
@@ -755,11 +715,7 @@
         <p
           className="RemoteLabbooks__paragraph RemoteLabbooks__paragraph--owner"
         >
-<<<<<<< HEAD
-          Created on 11/06/18
-=======
-          Created on 11/16/18
->>>>>>> addcd698
+          Created on 11/16/18
         </p>
         <p
           className="RemoteLabbooks__paragraph RemoteLabbooks__paragraph--owner"
@@ -825,11 +781,7 @@
         <p
           className="RemoteLabbooks__paragraph RemoteLabbooks__paragraph--owner"
         >
-<<<<<<< HEAD
-          Created on 11/06/18
-=======
-          Created on 11/16/18
->>>>>>> addcd698
+          Created on 11/16/18
         </p>
         <p
           className="RemoteLabbooks__paragraph RemoteLabbooks__paragraph--owner"
@@ -895,11 +847,7 @@
         <p
           className="RemoteLabbooks__paragraph RemoteLabbooks__paragraph--owner"
         >
-<<<<<<< HEAD
-          Created on 11/06/18
-=======
-          Created on 11/16/18
->>>>>>> addcd698
+          Created on 11/16/18
         </p>
         <p
           className="RemoteLabbooks__paragraph RemoteLabbooks__paragraph--owner"
@@ -965,11 +913,7 @@
         <p
           className="RemoteLabbooks__paragraph RemoteLabbooks__paragraph--owner"
         >
-<<<<<<< HEAD
-          Created on 11/06/18
-=======
-          Created on 11/16/18
->>>>>>> addcd698
+          Created on 11/16/18
         </p>
         <p
           className="RemoteLabbooks__paragraph RemoteLabbooks__paragraph--owner"
@@ -1035,11 +979,7 @@
         <p
           className="RemoteLabbooks__paragraph RemoteLabbooks__paragraph--owner"
         >
-<<<<<<< HEAD
-          Created on 11/06/18
-=======
-          Created on 11/16/18
->>>>>>> addcd698
+          Created on 11/16/18
         </p>
         <p
           className="RemoteLabbooks__paragraph RemoteLabbooks__paragraph--owner"
@@ -1105,11 +1045,7 @@
         <p
           className="RemoteLabbooks__paragraph RemoteLabbooks__paragraph--owner"
         >
-<<<<<<< HEAD
-          Created on 11/06/18
-=======
-          Created on 11/16/18
->>>>>>> addcd698
+          Created on 11/16/18
         </p>
         <p
           className="RemoteLabbooks__paragraph RemoteLabbooks__paragraph--owner"
@@ -1175,11 +1111,7 @@
         <p
           className="RemoteLabbooks__paragraph RemoteLabbooks__paragraph--owner"
         >
-<<<<<<< HEAD
-          Created on 11/06/18
-=======
-          Created on 11/16/18
->>>>>>> addcd698
+          Created on 11/16/18
         </p>
         <p
           className="RemoteLabbooks__paragraph RemoteLabbooks__paragraph--owner"
@@ -1245,11 +1177,7 @@
         <p
           className="RemoteLabbooks__paragraph RemoteLabbooks__paragraph--owner"
         >
-<<<<<<< HEAD
-          Created on 11/06/18
-=======
-          Created on 11/16/18
->>>>>>> addcd698
+          Created on 11/16/18
         </p>
         <p
           className="RemoteLabbooks__paragraph RemoteLabbooks__paragraph--owner"
@@ -1315,11 +1243,7 @@
         <p
           className="RemoteLabbooks__paragraph RemoteLabbooks__paragraph--owner"
         >
-<<<<<<< HEAD
-          Created on 11/06/18
-=======
-          Created on 11/16/18
->>>>>>> addcd698
+          Created on 11/16/18
         </p>
         <p
           className="RemoteLabbooks__paragraph RemoteLabbooks__paragraph--owner"
@@ -1385,11 +1309,7 @@
         <p
           className="RemoteLabbooks__paragraph RemoteLabbooks__paragraph--owner"
         >
-<<<<<<< HEAD
-          Created on 11/06/18
-=======
-          Created on 11/16/18
->>>>>>> addcd698
+          Created on 11/16/18
         </p>
         <p
           className="RemoteLabbooks__paragraph RemoteLabbooks__paragraph--owner"
