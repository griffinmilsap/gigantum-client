--- conflicted
+++ resolved
@@ -282,14 +282,11 @@
       template: paths.appHtml,
     }),
     new InterpolateHtmlPlugin(env.raw),
-<<<<<<< HEAD
 
     new webpack.LoaderOptionsPlugin({ options: {} }),
     //removed webpack4
     // new InterpolateHtmlPlugin(env.raw),
 
-=======
->>>>>>> 890e03c6
     // Makes some environment variables available to the JS code, for example:
     // if (process.env.NODE_ENV === 'development') { ... }. See `./env.js`.
     new webpack.DefinePlugin(env.stringified),
