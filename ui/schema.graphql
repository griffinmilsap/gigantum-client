# source: http://localhost:10000/api/labbook/
<<<<<<< HEAD
# timestamp: Mon Feb 25 2019 10:24:00 GMT-0500 (Eastern Standard Time)
=======
# timestamp: Fri Feb 22 2019 15:57:01 GMT-0500 (Eastern Standard Time)
>>>>>>> eebfdd27

schema {
  query: LabbookQuery
  mutation: LabbookMutations
}

"""Enumeration representing the modifiers on Activity Detail Records"""
enum ActivityAction {
  NOACTION
  CREATE
  EDIT
  DELETE
  EXECUTE
}

"""A Connection for paging through activity recrods"""
type ActivityConnection {
  pageInfo: PageInfo!
  edges: [ActivityEdge]!
}

"""Container for Activity Detail Records"""
type ActivityDetailObject implements Node & GitRepository {
  """The ID of the object."""
  id: ID!
  owner: String!
  name: String!
  key: String!
  data: [[String]]
  type: ActivityDetailType
  action: ActivityAction
  show: Boolean
  importance: Int
  tags: [String]
}

"""Enumeration representing the type of Activity Detail Record"""
enum ActivityDetailType {
  DATASET
  NOTE
  LABBOOK
  INPUT_DATA
  CODE
  CODE_EXECUTED
  RESULT
  OUTPUT_DATA
  ENVIRONMENT
}

type ActivityEdge {
  """The item at the end of the edge"""
  node: ActivityRecordObject

  """A cursor for use in pagination"""
  cursor: String!
}

"""Container for Activity Records"""
type ActivityRecordObject implements Node & GitRepository {
  """The ID of the object."""
  id: ID!
  owner: String!
  name: String!
  commit: String!
  linkedCommit: String
  message: String
  detailObjects: [ActivityDetailObject]
  type: ActivityType
  show: Boolean
  importance: Int
  tags: [String]
  timestamp: DateTime
  username: String
  email: String
}

"""Enumeration representing the type of Activity Record"""
enum ActivityType {
  NOTE
  ENVIRONMENT
  CODE
  INPUT_DATA
  OUTPUT_DATA
  MILESTONE
  BRANCH
  LABBOOK
  DATASET
}

input AddCustomDockerInput {
  owner: String!
  labbookName: String!
  dockerContent: String!
  clientMutationId: String
}

type AddCustomDockerPayload {
  updatedEnvironment: Environment
  clientMutationId: String
}

input AddDatasetCollaboratorInput {
  owner: String!
  datasetName: String!
  username: String!
  permissions: String!
  clientMutationId: String
}

type AddDatasetCollaboratorPayload {
  updatedDataset: Dataset
  clientMutationId: String
}

input AddDatasetFileInput {
  owner: String!
  datasetName: String!
  filePath: String!
  chunkUploadParams: ChunkUploadInput!
  transactionId: String!
  clientMutationId: String
}

"""
Mutation to add a file to a labbook. File should be sent in the
`uploadFile` key as a multi-part/form upload.
file_path is the relative path in the dataset.
"""
type AddDatasetFilePayload {
  newDatasetFileEdge: DatasetFileEdge
  clientMutationId: String
}

input AddLabbookCollaboratorInput {
  owner: String!
  labbookName: String!
  username: String!
  permissions: String!
  clientMutationId: String
}

type AddLabbookCollaboratorPayload {
  updatedLabbook: Labbook
  clientMutationId: String
}

input AddLabbookFavoriteInput {
  owner: String!
  labbookName: String!
  section: String!
  key: String!
  description: String
  isDir: Boolean
  clientMutationId: String
}

type AddLabbookFavoritePayload {
  newFavoriteEdge: LabbookFavoriteEdge
  clientMutationId: String
}

input AddLabbookFileInput {
  owner: String!
  labbookName: String!
  section: String!
  filePath: String!
  chunkUploadParams: ChunkUploadInput!
  transactionId: String!
  clientMutationId: String
}

"""
Mutation to add a file to a labbook. File should be sent in the
`uploadFile` key as a multi-part/form upload.
file_path is the relative path from the labbook section specified.
"""
type AddLabbookFilePayload {
  newLabbookFileEdge: LabbookFileEdge
  clientMutationId: String
}

input AddLabbookRemoteInput {
  owner: String!
  labbookName: String!
  remoteName: String!
  remoteUrl: String!
  clientMutationId: String
}

type AddLabbookRemotePayload {
  success: Boolean
  clientMutationId: String
}

input AddPackageComponentsInput {
  owner: String!
  labbookName: String!
  packages: [PackageComponentInput]
  clientMutationId: String
}

"""
Mutation to add or update packages to labbook

You MUST have previously validated the package information or errors can occur at build time.
You MUST include a version, since auto-addition of a package version is done during validation.
"""
type AddPackageComponentsPayload {
  newPackageComponentEdges: [PackageComponentEdge]
  clientMutationId: String
}

"""A type that represents a Base Image Environment Component"""
type BaseComponent implements Node {
  """The ID of the object."""
  id: ID!
  schema: Int
  repository: String!
  componentId: String!
  revision: Int!
  name: String
  description: String
  readme: String
  tags: [String]
  icon: String
  osClass: String
  osRelease: String
  license: String
  url: String
  languages: [String]
  developmentTools: [String]
  packageManagers: [String]
  installedPackages: [String]
  dockerImageServer: String
  dockerImageNamespace: String
  dockerImageRepository: String
  dockerImageTag: String
  cudaVersion: String
}

"""A Connection for paging through Base components"""
type BaseComponentConnection {
  pageInfo: PageInfo!
  edges: [BaseComponentEdge]!
}

type BaseComponentEdge {
  """The item at the end of the edge"""
  node: BaseComponent

  """A cursor for use in pagination"""
  cursor: String!
}

"""Represents a branch in the repo """
type Branch implements Node & GitRepository {
  """The ID of the object."""
  id: ID!
  owner: String!
  name: String!
  branchName: String!
  isActive: Boolean
  isLocal: Boolean
  isRemote: Boolean
  isMergeable: Boolean
  commitsBehind: Int
  commitsAhead: Int
}

input BuildImageInput {
  owner: String!
  labbookName: String!
  noCache: Boolean
  clientMutationId: String
}

"""Mutator to build a LabBook's Docker Image"""
type BuildImagePayload {
  environment: Environment
  backgroundJobKey: String
  clientMutationId: String
}

"""
Input Object for params needed for a chunked upload

To use, add a field `chunk_upload_params` to your mutation input
"""
input ChunkUploadInput {
  fileSizeKb: Int!
  chunkSize: Int!
  totalChunks: Int!
  chunkIndex: Int!
  filename: String!
  uploadId: String!
}

type Collaborator implements Node & GitRepository {
  """The ID of the object."""
  id: ID!
  owner: String!
  name: String!
  collaboratorUsername: String!
  permission: String!
}

input CompleteBatchUploadTransactionInput {
  owner: String!
  labbookName: String!
  transactionId: String!
  cancel: Boolean
  rollback: Boolean
  clientMutationId: String
}

type CompleteBatchUploadTransactionPayload {
  success: Boolean
  clientMutationId: String
}

input CompleteDatasetUploadTransactionInput {
  owner: String!
  datasetName: String!
  transactionId: String!
  cancel: Boolean
  rollback: Boolean
  clientMutationId: String
}

type CompleteDatasetUploadTransactionPayload {
  success: Boolean
  clientMutationId: String
}

"""An enumeration for container image status"""
enum ContainerStatus {
  NOT_RUNNING
  STARTING
  RUNNING
}

input CreateDatasetInput {
  name: String!
  description: String!
  storageType: String!
  clientMutationId: String
}

"""Mutation for creation of a new Dataset on disk"""
type CreateDatasetPayload {
  dataset: Dataset
  clientMutationId: String
}

input CreateExperimentalBranchInput {
  owner: String!
  labbookName: String!
  branchName: String!
  revision: String
  description: String
  clientMutationId: String
}

"""Mutation to create a local experimental (or Rollback) branch. """
type CreateExperimentalBranchPayload {
  labbook: Labbook
  clientMutationId: String
}

input CreateLabbookInput {
  name: String!
  description: String!
  repository: String!
  baseId: String!
  revision: Int!
  isUntracked: Boolean
  clientMutationId: String
}

"""Mutation for creation of a new Labbook on disk"""
type CreateLabbookPayload {
  labbook: Labbook
  clientMutationId: String
}

input CreateUserNoteInput {
  owner: String!
  labbookName: String
  datasetName: String
  title: String!
  body: String
  tags: [String]
  clientMutationId: String
}

"""
Mutation to create a new user note entry in the activity feed of lab book

The `linked_commit` is an empty string since there is no linked commit
"""
type CreateUserNotePayload {
  newActivityRecordEdge: ActivityEdge
  clientMutationId: String
}

"""
A type representing a Dataset and all of its contents

Datasets are uniquely identified by both the "owner" and the "name" of the Dataset
"""
type Dataset implements Node & GitRepository {
  """The ID of the object."""
  id: ID!
  owner: String!
  name: String!
  description: String
  datasetType: DatasetType
  schemaVersion: Int
  createdOnUtc: DateTime
  collaborators: [String]
  canManageCollaborators: Boolean
  modifiedOnUtc: DateTime
  activityRecords(before: String, after: String, first: Int, last: Int): ActivityConnection
  allFiles(before: String, after: String, first: Int, last: Int): DatasetFileConnection
  detailRecord(key: String): ActivityDetailObject
  detailRecords(keys: [String]): [ActivityDetailObject]
  visibility: String
  defaultRemote: String
  overview: DatasetOverview
}

"""A Connection for paging through datasets that exist locally. """
type DatasetConnection {
  pageInfo: PageInfo!
  edges: [DatasetEdge]!
}

type DatasetEdge {
  """The item at the end of the edge"""
  node: Dataset

  """A cursor for use in pagination"""
  cursor: String!
}

"""
A type representing a file or directory inside the dataset file system.
"""
type DatasetFile implements Node & GitRepository {
  """The ID of the object."""
  id: ID!
  owner: String!
  name: String!
  key: String!
  isDir: Boolean
  isFavorite: Boolean
  isLocal: Boolean
  modifiedAt: Float
  size: String
}

"""A connection for paging through labbook files. """
type DatasetFileConnection {
  pageInfo: PageInfo!
  edges: [DatasetFileEdge]!
}

type DatasetFileEdge {
  """The item at the end of the edge"""
  node: DatasetFile

  """A cursor for use in pagination"""
  cursor: String!
}

"""
A type simply used as a container to group local and remote Datasets for better relay support

Dataset and RemoteDataset objects are uniquely identified by both the "owner" and the "name" of the Dataset

NOTE: RemoteDatasets require all fields to be explicitly set as there is no current way to asynchronously retrieve
      the data
"""
type DatasetList implements Node {
  """The ID of the object."""
  id: ID!
  localById(ids: [String]): [Dataset]
  localDatasets(orderBy: String = "name", sort: String = "asc", before: String, after: String, first: Int, last: Int): DatasetConnection
  remoteDatasets(orderBy: String = "name", sort: String = "asc", before: String, after: String, first: Int, last: Int): RemoteDatasetConnection
}

"""
A type representing the overview of a Dataset

"""
type DatasetOverview implements Node & GitRepository {
  """The ID of the object."""
  id: ID!
  owner: String!
  name: String!
  numFiles: Int
  totalBytes: String
  localBytes: String
  fileTypeDistribution: [String]
  readme: String
}

"""A type that represents a type of Dataset that can be created"""
type DatasetType implements Node {
  """The ID of the object."""
  id: ID!
  name: String
  storageType: String
  isManaged: Boolean
  description: String
  readme: String
  tags: [String]
  icon: String
  url: String
}

"""
The `DateTime` scalar type represents a DateTime
value as specified by
[iso8601](https://en.wikipedia.org/wiki/ISO_8601).
"""
scalar DateTime

input DeleteDatasetCollaboratorInput {
  owner: String!
  datasetName: String!
  username: String!
  clientMutationId: String
}

type DeleteDatasetCollaboratorPayload {
  updatedDataset: Dataset
  clientMutationId: String
}

input DeleteDatasetFilesInput {
  datasetOwner: String!
  datasetName: String!
  keys: [String]!
  clientMutationId: String
}

type DeleteDatasetFilesPayload {
  success: Boolean
  clientMutationId: String
}

input DeleteDatasetInput {
  owner: String!
  datasetName: String!
  local: Boolean
  remote: Boolean
  clientMutationId: String
}

"""Delete a dataset."""
type DeleteDatasetPayload {
  localDeleted: Boolean
  remoteDeleted: Boolean
  clientMutationId: String
}

input DeleteExperimentalBranchInput {
  owner: String!
  labbookName: String!
  branchName: String!
  clientMutationId: String
}

"""Delete a feature/rollback branch. Fails for any other attempt."""
type DeleteExperimentalBranchPayload {
  success: Boolean
  clientMutationId: String
}

input DeleteLabbookCollaboratorInput {
  owner: String!
  labbookName: String!
  username: String!
  clientMutationId: String
}

type DeleteLabbookCollaboratorPayload {
  updatedLabbook: Labbook
  clientMutationId: String
}

input DeleteLabbookFilesInput {
  owner: String!
  labbookName: String!
  section: String!
  filePaths: [String]!
  clientMutationId: String
}

type DeleteLabbookFilesPayload {
  success: Boolean
  clientMutationId: String
}

input DeleteLabbookInput {
  owner: String!
  labbookName: String!
  confirm: Boolean!
  clientMutationId: String
}

"""Delete a labbook from disk. """
type DeleteLabbookPayload {
  success: Boolean
  clientMutationId: String
}

input DeleteRemoteLabbookInput {
  owner: String!
  labbookName: String!
  confirm: Boolean!
  clientMutationId: String
}

"""Delete a labbook from the remote repository."""
type DeleteRemoteLabbookPayload {
  success: Boolean
  clientMutationId: String
}

input DownloadDatasetFilesInput {
  datasetOwner: String!
  datasetName: String!
  labbookOwner: String
  labbookName: String
  allKeys: Boolean
  keys: [String]
  clientMutationId: String
}

type DownloadDatasetFilesPayload {
  backgroundJobKey: String
  clientMutationId: String
}

"""A type that represents the Environment for a LabBook"""
type Environment implements Node & GitRepository {
  """The ID of the object."""
  id: ID!
  owner: String!
  name: String!
  imageStatus: ImageStatus
  containerStatus: ContainerStatus
  base: BaseComponent
  packageDependencies(before: String, after: String, first: Int, last: Int): PackageComponentConnection
  dockerSnippet: String
}

input ExportDatasetInput {
  owner: String!
  datasetName: String!
  clientMutationId: String
}

type ExportDatasetPayload {
  jobKey: String
  clientMutationId: String
}

input ExportLabbookInput {
  owner: String!
  labbookName: String!
  clientMutationId: String
}

type ExportLabbookPayload {
  jobKey: String
  clientMutationId: String
}

input FetchDatasetEdgeInput {
  owner: String!
  datasetName: String!
  clientMutationId: String
}

type FetchDatasetEdgePayload {
  newDatasetEdge: DatasetEdge
  clientMutationId: String
}

input FetchLabbookEdgeInput {
  owner: String!
  labbookName: String!
  clientMutationId: String
}

type FetchLabbookEdgePayload {
  newLabbookEdge: LabbookEdge
  clientMutationId: String
}

"""
An interface for Objects backended with git repositories (LabBook and Datasets)
"""
interface GitRepository {
  owner: String!
  name: String!
}

"""An enumeration for Docker image status"""
enum ImageStatus {
  DOES_NOT_EXIST
  BUILD_IN_PROGRESS
  BUILD_QUEUED
  EXISTS
  STALE
  BUILD_FAILED
}

input ImportDatasetInput {
  chunkUploadParams: ChunkUploadInput!
  clientMutationId: String
}

type ImportDatasetPayload {
  importJobKey: String
  clientMutationId: String
}

input ImportLabbookInput {
  chunkUploadParams: ChunkUploadInput!
  clientMutationId: String
}

type ImportLabbookPayload {
  importJobKey: String
  clientMutationId: String
}

input ImportRemoteDatasetInput {
  owner: String!
  datasetName: String!
  remoteUrl: String!
  clientMutationId: String
}

type ImportRemoteDatasetPayload {
  newDatasetEdge: DatasetEdge
  clientMutationId: String
}

input ImportRemoteLabbookInput {
  owner: String!
  labbookName: String!
  remoteUrl: String!
  clientMutationId: String
}

type ImportRemoteLabbookPayload {
  newLabbookEdge: LabbookEdge
  clientMutationId: String
}

"""
A query to get the status of a background task launched with the Dispatcher
"""
type JobStatus implements Node {
  """The ID of the object."""
  id: ID!
  jobKey: String
  status: String
  jobMetadata: String
  failureMessage: String
  startedAt: String
  finishedAt: String
  result: String
}

"""
A Connection for paging through all background jobs the system is aware of.
"""
type JobStatusConnection {
  pageInfo: PageInfo!
  edges: [JobStatusEdge]!
}

type JobStatusEdge {
  """The item at the end of the edge"""
  node: JobStatus

  """A cursor for use in pagination"""
  cursor: String!
}

"""
A type representing a LabBook and all of its contents

LabBooks are uniquely identified by both the "owner" and the "name" of the LabBook
"""
type Labbook implements Node & GitRepository {
  """The ID of the object."""
  id: ID!
  owner: String!
  name: String!
  description: String
  schemaVersion: Int
  sizeBytes: String
  activeBranchName: String
  workspaceBranchName: String
  branches: [Branch]
  defaultRemote: String
  creationDateUtc: DateTime
  modifiedOnUtc: DateTime
  collaborators: [Collaborator]
  canManageCollaborators: Boolean
  isRepoClean: Boolean
  environment: Environment
  overview: LabbookOverview
  code: LabbookSection
  input: LabbookSection
  output: LabbookSection
  activityRecords(before: String, after: String, first: Int, last: Int): ActivityConnection
  detailRecord(key: String): ActivityDetailObject
  detailRecords(keys: [String]): [ActivityDetailObject]
  backgroundJobs: [JobStatus]
  packages(packageInput: [PackageComponentInput]): [PackageComponent]
  visibility: String
  linkedDatasets: [Dataset]
}

"""A Connection for paging through labbooks that exist locally. """
type LabbookConnection {
  pageInfo: PageInfo!
  edges: [LabbookEdge]!
}

type LabbookEdge {
  """The item at the end of the edge"""
  node: Labbook

  """A cursor for use in pagination"""
  cursor: String!
}

"""
A type representing a file or directory that has been favorited in the labbook file system.
"""
type LabbookFavorite implements Node & GitRepository {
  """The ID of the object."""
  id: ID!
  owner: String!
  name: String!
  section: String!
  key: String!
  index: Int
  description: String
  associatedLabbookFileId: String
  isDir: Boolean
}

"""A connection for paging through labbook favorites. """
type LabbookFavoriteConnection {
  pageInfo: PageInfo!
  edges: [LabbookFavoriteEdge]!
}

type LabbookFavoriteEdge {
  """The item at the end of the edge"""
  node: LabbookFavorite

  """A cursor for use in pagination"""
  cursor: String!
}

"""
A type representing a file or directory inside the labbook file system.
"""
type LabbookFile implements Node & GitRepository {
  """The ID of the object."""
  id: ID!
  owner: String!
  name: String!
  section: String!
  key: String!
  isDir: Boolean
  isFavorite: Boolean
  modifiedAt: Float
  size: String
}

"""A connection for paging through labbook files. """
type LabbookFileConnection {
  pageInfo: PageInfo!
  edges: [LabbookFileEdge]!
}

type LabbookFileEdge {
  """The item at the end of the edge"""
  node: LabbookFile

  """A cursor for use in pagination"""
  cursor: String!
}

"""
A type simply used as a container to group local and remote LabBooks for better relay support

Labbook and RemoteLabbook objects are uniquely identified by both the "owner" and the "name" of the LabBook

NOTE: RemoteLabbooks require all fields to be explicitly set as there is no current way to asynchronously retrieve
      the data
"""
type LabbookList implements Node {
  """The ID of the object."""
  id: ID!
  localById(ids: [String]): [Labbook]
  localLabbooks(orderBy: String = "name", sort: String = "asc", before: String, after: String, first: Int, last: Int): LabbookConnection
  remoteLabbooks(orderBy: String = "name", sort: String = "asc", before: String, after: String, first: Int, last: Int): RemoteLabbookConnection
}

"""Entry point for all graphql mutations"""
type LabbookMutations {
  importLabbook(input: ImportLabbookInput!): ImportLabbookPayload
  importRemoteLabbook(input: ImportRemoteLabbookInput!): ImportRemoteLabbookPayload
  importRemoteDataset(input: ImportRemoteDatasetInput!): ImportRemoteDatasetPayload
  importDataset(input: ImportDatasetInput!): ImportDatasetPayload
  exportDataset(input: ExportDatasetInput!): ExportDatasetPayload
  exportLabbook(input: ExportLabbookInput!): ExportLabbookPayload
  createLabbook(input: CreateLabbookInput!): CreateLabbookPayload
  deleteLabbook(input: DeleteLabbookInput!): DeleteLabbookPayload
  deleteRemoteLabbook(input: DeleteRemoteLabbookInput!): DeleteRemoteLabbookPayload
  setLabbookDescription(input: SetLabbookDescriptionInput!): SetLabbookDescriptionPayload
  publishLabbook(input: PublishLabbookInput!): PublishLabbookPayload
  publishDataset(input: PublishDatasetInput!): PublishDatasetPayload
  syncLabbook(input: SyncLabbookInput!): SyncLabbookPayload
  addLabbookRemote(input: AddLabbookRemoteInput!): AddLabbookRemotePayload
  resetBranchToRemote(input: ResetBranchToRemoteInput!): ResetBranchToRemotePayload
  buildImage(input: BuildImageInput!): BuildImagePayload
  startContainer(input: StartContainerInput!): StartContainerPayload
  stopContainer(input: StopContainerInput!): StopContainerPayload
  startDevTool(input: StartDevToolInput!): StartDevToolPayload
  createUserNote(input: CreateUserNoteInput!): CreateUserNotePayload
  addPackageComponents(input: AddPackageComponentsInput!): AddPackageComponentsPayload
  removePackageComponents(input: RemovePackageComponentsInput!): RemovePackageComponentsPayload
  addCustomDocker(input: AddCustomDockerInput!): AddCustomDockerPayload
  removeCustomDocker(input: RemoveCustomDockerInput!): RemoveCustomDockerPayload
  addLabbookFile(input: AddLabbookFileInput!): AddLabbookFilePayload
  completeBatchUploadTransaction(input: CompleteBatchUploadTransactionInput!): CompleteBatchUploadTransactionPayload
  moveLabbookFile(input: MoveLabbookFileInput!): MoveLabbookFilePayload
  deleteLabbookFiles(input: DeleteLabbookFilesInput!): DeleteLabbookFilesPayload
  makeLabbookDirectory(input: MakeLabbookDirectoryInput!): MakeLabbookDirectoryPayload
  removeUserIdentity(input: RemoveUserIdentityInput!): RemoveUserIdentityPayload
  addFavorite(input: AddLabbookFavoriteInput!): AddLabbookFavoritePayload
  updateFavorite(input: UpdateLabbookFavoriteInput!): UpdateLabbookFavoritePayload
  removeFavorite(input: RemoveLabbookFavoriteInput!): RemoveLabbookFavoritePayload
  addCollaborator(input: AddLabbookCollaboratorInput!): AddLabbookCollaboratorPayload
  deleteCollaborator(input: DeleteLabbookCollaboratorInput!): DeleteLabbookCollaboratorPayload
  addDatasetCollaborator(input: AddDatasetCollaboratorInput!): AddDatasetCollaboratorPayload
  deleteDatasetCollaborator(input: DeleteDatasetCollaboratorInput!): DeleteDatasetCollaboratorPayload
  writeLabbookReadme(input: WriteLabbookReadmeInput!): WriteLabbookReadmePayload
  createExperimentalBranch(input: CreateExperimentalBranchInput!): CreateExperimentalBranchPayload
  deleteExperimentalBranch(input: DeleteExperimentalBranchInput!): DeleteExperimentalBranchPayload
  mergeFromBranch(input: MergeFromBranchInput!): MergeFromBranchPayload
  workonExperimentalBranch(input: WorkonBranchInput!): WorkonBranchPayload
  setVisibility(input: SetVisibilityInput!): SetVisibilityPayload
  fetchLabbookEdge(input: FetchLabbookEdgeInput!): FetchLabbookEdgePayload
  createDataset(input: CreateDatasetInput!): CreateDatasetPayload
  deleteDataset(input: DeleteDatasetInput!): DeleteDatasetPayload
  addDatasetFile(input: AddDatasetFileInput!): AddDatasetFilePayload
  completeDatasetUploadTransaction(input: CompleteDatasetUploadTransactionInput!): CompleteDatasetUploadTransactionPayload
  fetchDatasetEdge(input: FetchDatasetEdgeInput!): FetchDatasetEdgePayload
  setDatasetVisibility(input: SetDatasetVisibilityInput!): SetDatasetVisibilityPayload
  syncDataset(input: SyncDatasetInput!): SyncDatasetPayload
  downloadDatasetFiles(input: DownloadDatasetFilesInput!): DownloadDatasetFilesPayload
  modifyDatasetLink(input: ModifyDatasetLinkInput!): ModifyDatasetLinkPayload
  deleteDatasetFiles(input: DeleteDatasetFilesInput!): DeleteDatasetFilesPayload
  moveDatasetFile(input: MoveDatasetFileInput!): MoveDatasetFilePayload
  makeDatasetDirectory(input: MakeDatasetDirectoryInput!): MakeDatasetDirectoryPayload
  writeDatasetReadme(input: WriteDatasetReadmeInput!): WriteDatasetReadmePayload
  setDatasetDescription(input: SetDatasetDescriptionInput!): SetDatasetDescriptionPayload
}

"""
A type representing the overview of a LabBook

It contains counts for all package managers, the last 3 activity records with show=True
"""
type LabbookOverview implements Node & GitRepository {
  """The ID of the object."""
  id: ID!
  owner: String!
  name: String!
  numAptPackages: Int
  numConda2Packages: Int
  numConda3Packages: Int
  numPipPackages: Int
  numCustomDependencies: Int
  recentActivity: [ActivityRecordObject]
  remoteUrl: String
  readme: String
}

"""Entry point for all LabBook queryable fields"""
type LabbookQuery {
  """The ID of the object"""
  node(id: ID!): Node
  nodes(ids: [String]): [Node]
  buildInfo: String
  cudaAvailable: Boolean
  labbook(owner: String, name: String): Labbook
  dataset(owner: String, name: String): Dataset
  currentLabbookSchemaVersion: Int
  jobStatus(jobId: String): JobStatus
  backgroundJobs(before: String, after: String, first: Int, last: Int): JobStatusConnection
  labbookList: LabbookList
  datasetList: DatasetList
  availableBases(before: String, after: String, first: Int, last: Int): BaseComponentConnection
  availableDatasetTypes: [DatasetType]
  package(manager: String, package: String, version: String = ""): PackageComponent
  userIdentity: UserIdentity
}

"""
A type representing a section within a LabBook (i.e., code, input, output)

"""
type LabbookSection implements Node & GitRepository {
  """The ID of the object."""
  id: ID!
  owner: String!
  name: String!
  section: String
  files(rootDir: String, before: String, after: String, first: Int, last: Int): LabbookFileConnection
  allFiles(before: String, after: String, first: Int, last: Int): LabbookFileConnection
  favorites(before: String, after: String, first: Int, last: Int): LabbookFavoriteConnection
  isUntracked: Boolean
  hasFiles: Boolean
  hasFavorites: Boolean
}

input MakeDatasetDirectoryInput {
  datasetOwner: String!
  datasetName: String!
  key: String!
  clientMutationId: String
}

type MakeDatasetDirectoryPayload {
  newDatasetFileEdge: DatasetFileEdge
  clientMutationId: String
}

input MakeLabbookDirectoryInput {
  owner: String!
  labbookName: String!
  section: String!
  directory: String!
  clientMutationId: String
}

type MakeLabbookDirectoryPayload {
  newLabbookFileEdge: LabbookFileEdge
  clientMutationId: String
}

input MergeFromBranchInput {
  owner: String!
  labbookName: String!
  otherBranchName: String!
  overrideMethod: String
  clientMutationId: String
}

"""
Merge from another branch into the current active branch. Force if necessary.
"""
type MergeFromBranchPayload {
  labbook: Labbook
  clientMutationId: String
}

input ModifyDatasetLinkInput {
  """Owner of the labbook"""
  labbookOwner: String!

  """Name of the labbook"""
  labbookName: String!

  """Owner of the dataset to link"""
  datasetOwner: String!

  """Name of the dataset to link"""
  datasetName: String!

  """Action to perform, either `link` or `unlink`"""
  action: String!

  """URL to the Dataset to link. Only required when `action=link`"""
  datasetUrl: String
  clientMutationId: String
}

""""Mutation to link and unlink Datasets from a Project"""
type ModifyDatasetLinkPayload {
  newLabbookEdge: LabbookEdge
  clientMutationId: String
}

input MoveDatasetFileInput {
  datasetOwner: String!
  datasetName: String!
  srcPath: String!
  dstPath: String!
  clientMutationId: String
}

type MoveDatasetFilePayload {
  updatedEdges: [DatasetFileEdge]
  clientMutationId: String
}

input MoveLabbookFileInput {
  owner: String!
  labbookName: String!
  section: String!
  srcPath: String!
  dstPath: String!
  clientMutationId: String
}

"""
Method to move/rename a file or directory. If file, both src_path and dst_path should contain the file name.
If a directory, be sure to include the trailing slash
"""
type MoveLabbookFilePayload {
  updatedEdges: [LabbookFileEdge]
  clientMutationId: String
}

"""An object with an ID"""
interface Node {
  """The ID of the object."""
  id: ID!
}

"""A type that represents a Package Manager based Environment Component"""
type PackageComponent implements Node {
  """The ID of the object."""
  id: ID!
  schema: Int
  manager: String!
  package: String!
  version: String!
  latestVersion: String
  fromBase: Boolean
  isValid: Boolean
}

"""A Connection for paging through Package components"""
type PackageComponentConnection {
  pageInfo: PageInfo!
  edges: [PackageComponentEdge]!
}

type PackageComponentEdge {
  """The item at the end of the edge"""
  node: PackageComponent

  """A cursor for use in pagination"""
  cursor: String!
}

"""An input type to support Batch interfaces that use Package Components"""
input PackageComponentInput {
  manager: String!
  package: String!
  version: String
}

type PageInfo {
  """When paginating forwards, are there more items?"""
  hasNextPage: Boolean!

  """When paginating backwards, are there more items?"""
  hasPreviousPage: Boolean!

  """When paginating backwards, the cursor to continue."""
  startCursor: String

  """When paginating forwards, the cursor to continue."""
  endCursor: String
}

input PublishDatasetInput {
  owner: String!
  datasetName: String!
  setPublic: Boolean
  clientMutationId: String
}

type PublishDatasetPayload {
  jobKey: String
  clientMutationId: String
}

input PublishLabbookInput {
  owner: String!
  labbookName: String!
  setPublic: Boolean
  clientMutationId: String
}

type PublishLabbookPayload {
  jobKey: String
  clientMutationId: String
}

"""
A type representing a Dataset stored on a remote server

RemoteDatasets are uniquely identified by both the "owner" and the "name" of the Dataset

NOTE: RemoteDatasets require all fields to be explicitly set as there is no current way to asynchronously retrieve
      the data
"""
type RemoteDataset implements Node & GitRepository {
  """The ID of the object."""
  id: ID!
  owner: String!
  name: String!
  description: String
  visibility: String
  creationDateUtc: String
  modifiedDateUtc: String
  isLocal: Boolean
}

"""
A Connection for paging through remote datasets.

This is a remote call, so should be fetched on its own and only when needed. The user must have a valid
session for data to be returned.

Supported sorting modes:
    - az: naturally sort
    - created_on: sort by creation date, newest first
    - modified_on: sort by modification date, newest first
"""
type RemoteDatasetConnection {
  pageInfo: PageInfo!
  edges: [RemoteDatasetEdge]!
}

type RemoteDatasetEdge {
  """The item at the end of the edge"""
  node: RemoteDataset

  """A cursor for use in pagination"""
  cursor: String!
}

"""
A type representing a LabBook stored on a remote server

RemoteLabbooks are uniquely identified by both the "owner" and the "name" of the LabBook

NOTE: RemoteLabbooks require all fields to be explicitly set as there is no current way to asynchronously retrieve
      the data
"""
type RemoteLabbook implements Node & GitRepository {
  """The ID of the object."""
  id: ID!
  owner: String!
  name: String!
  description: String
  visibility: String
  creationDateUtc: String
  modifiedDateUtc: String
  isLocal: Boolean
}

"""
A Connection for paging through remote labbooks.

This is a remote call, so should be fetched on its own and only when needed. The user must have a valid
session for data to be returned.

Supported sorting modes:
    - az: naturally sort
    - created_on: sort by creation date, newest first
    - modified_on: sort by modification date, newest first
"""
type RemoteLabbookConnection {
  pageInfo: PageInfo!
  edges: [RemoteLabbookEdge]!
}

type RemoteLabbookEdge {
  """The item at the end of the edge"""
  node: RemoteLabbook

  """A cursor for use in pagination"""
  cursor: String!
}

input RemoveCustomDockerInput {
  owner: String!
  labbookName: String!
  clientMutationId: String
}

type RemoveCustomDockerPayload {
  updatedEnvironment: Environment
  clientMutationId: String
}

input RemoveLabbookFavoriteInput {
  owner: String!
  labbookName: String!
  section: String!
  key: String!
  clientMutationId: String
}

type RemoveLabbookFavoritePayload {
  success: Boolean
  removedNodeId: String
  clientMutationId: String
}

input RemovePackageComponentsInput {
  owner: String!
  labbookName: String!
  manager: String!
  packages: [String]!
  clientMutationId: String
}

"""Mutation to remove packages from labbook"""
type RemovePackageComponentsPayload {
  success: Boolean
  clientMutationId: String
}

input RemoveUserIdentityInput {
  clientMutationId: String
}

"""
Mutation to remove a locally stored user identity (no-op if not running in local mode)
"""
type RemoveUserIdentityPayload {
  userIdentityEdge: UserIdentity
  clientMutationId: String
}

input ResetBranchToRemoteInput {
  owner: String!
  labbookName: String!
  clientMutationId: String
}

"""
Undo all local history and then set current branch tip to match remote.

Very useful when changes are made to master that cannot be pushed.
"""
type ResetBranchToRemotePayload {
  labbook: Labbook
  clientMutationId: String
}

input SetDatasetDescriptionInput {
  owner: String!
  datasetName: String!
  description: String!
  clientMutationId: String
}

type SetDatasetDescriptionPayload {
  updatedDataset: Dataset
  clientMutationId: String
}

input SetDatasetVisibilityInput {
  owner: String!
  datasetName: String!
  visibility: String!
  clientMutationId: String
}

type SetDatasetVisibilityPayload {
  newDatasetEdge: DatasetEdge
  clientMutationId: String
}

input SetLabbookDescriptionInput {
  owner: String!
  labbookName: String!
  descriptionContent: String!
  clientMutationId: String
}

type SetLabbookDescriptionPayload {
  success: Boolean
  clientMutationId: String
}

input SetVisibilityInput {
  owner: String!
  labbookName: String!
  visibility: String!
  clientMutationId: String
}

type SetVisibilityPayload {
  newLabbookEdge: LabbookEdge
  clientMutationId: String
}

input StartContainerInput {
  owner: String!
  labbookName: String!
  clientMutationId: String
}

"""Mutator to start a LabBook's Docker Image in a container"""
type StartContainerPayload {
  environment: Environment
  clientMutationId: String
}

input StartDevToolInput {
  owner: String!
  labbookName: String!
  devTool: String!
  containerOverrideId: String
  clientMutationId: String
}

type StartDevToolPayload {
  path: String
  clientMutationId: String
}

input StopContainerInput {
  owner: String!
  labbookName: String!
  clientMutationId: String
}

"""Mutation to stop a Docker container. """
type StopContainerPayload {
  environment: Environment
  clientMutationId: String
}

input SyncDatasetInput {
  owner: String!
  datasetName: String!
  force: Boolean
  clientMutationId: String
}

type SyncDatasetPayload {
  jobKey: String
  clientMutationId: String
}

input SyncLabbookInput {
  owner: String!
  labbookName: String!
  pullOnly: Boolean
  overrideMethod: String
  clientMutationId: String
}

type SyncLabbookPayload {
  jobKey: String
  clientMutationId: String
}

input UpdateLabbookFavoriteInput {
  owner: String!
  labbookName: String!
  section: String!
  key: String!
  updatedIndex: Int
  updatedDescription: String
  clientMutationId: String
}

type UpdateLabbookFavoritePayload {
  updatedFavoriteEdge: LabbookFavoriteEdge
  clientMutationId: String
}

"""Interface representing a user in the system"""
interface User {
  username: String
  email: String
  givenName: String
  familyName: String
}

"""A type representing the identity of the logged in user"""
type UserIdentity implements Node & User {
  """The ID of the object."""
  id: ID!
  username: String
  email: String
  givenName: String
  familyName: String
  isSessionValid: Boolean
}

input WorkonBranchInput {
  owner: String!
  labbookName: String!
  branchName: String!
  revision: String
  clientMutationId: String
}

"""Work on another branch (perform a git checkout)."""
type WorkonBranchPayload {
  labbook: Labbook
  clientMutationId: String
}

input WriteDatasetReadmeInput {
  owner: String!
  datasetName: String!
  content: String!
  clientMutationId: String
}

type WriteDatasetReadmePayload {
  updatedDataset: Dataset
  clientMutationId: String
}

input WriteLabbookReadmeInput {
  owner: String!
  labbookName: String!
  content: String!
  clientMutationId: String
}

type WriteLabbookReadmePayload {
  updatedLabbook: Labbook
  clientMutationId: String
}<|MERGE_RESOLUTION|>--- conflicted
+++ resolved
@@ -1,9 +1,5 @@
 # source: http://localhost:10000/api/labbook/
-<<<<<<< HEAD
 # timestamp: Mon Feb 25 2019 10:24:00 GMT-0500 (Eastern Standard Time)
-=======
-# timestamp: Fri Feb 22 2019 15:57:01 GMT-0500 (Eastern Standard Time)
->>>>>>> eebfdd27
 
 schema {
   query: LabbookQuery
