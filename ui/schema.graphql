--- conflicted
+++ resolved
@@ -1,9 +1,5 @@
 # source: http://localhost:10000/api/labbook/
-<<<<<<< HEAD
 # timestamp: Wed Feb 13 2019 16:31:24 GMT-0500 (Eastern Standard Time)
-=======
-# timestamp: Tue Feb 12 2019 17:34:56 GMT-0500 (Eastern Standard Time)
->>>>>>> 7b9d96f0
 
 schema {
   query: LabbookQuery
@@ -486,7 +482,7 @@
 
 """
 A type representing the overview of a Dataset
-    
+
 """
 type DatasetOverview implements Node & GitRepository {
   """The ID of the object."""
@@ -1345,7 +1341,6 @@
   clientMutationId: String
 }
 
-<<<<<<< HEAD
 input ResetBranchToRemoteInput {
   owner: String!
   labbookName: String!
@@ -1359,7 +1354,9 @@
 """
 type ResetBranchToRemotePayload {
   labbook: Labbook
-=======
+    clientMutationId: String
+}
+
 input SetDatasetDescriptionInput {
   owner: String!
   datasetName: String!
@@ -1369,7 +1366,6 @@
 
 type SetDatasetDescriptionPayload {
   updatedDataset: Dataset
->>>>>>> 7b9d96f0
   clientMutationId: String
 }
 
