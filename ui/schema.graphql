--- conflicted
+++ resolved
@@ -1,9 +1,5 @@
 # source: http://localhost:10000/api/labbook/
-<<<<<<< HEAD
-# timestamp: Tue Jan 22 2019 15:13:56 GMT-0500 (Eastern Standard Time)
-=======
 # timestamp: Wed Jan 23 2019 17:43:01 GMT-0500 (Eastern Standard Time)
->>>>>>> c423d2ff
 
 schema {
   query: LabbookQuery
