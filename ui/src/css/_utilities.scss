<<<<<<< HEAD
/***************
  poisiton:
****************/
.relative {
  position: relative;
}

.static {
  position: static;
}

.absolute {
  position: absolute;
}

.fixed {
  position: fixed;
}

/***************
  dimensions
  height:
  width:
****************/

.height-auto {
  height: auto;
}

.width-auto {
  width: auto;
}


/*****************
  font-weight:
******************/
=======
.fixed {
  position: fixed;

  &--important {
    position: fixed !important;
  }
}

>>>>>>> c8ff5cdc
.light {
  font-weight: 100;
}

.regular {
  font-weight: 400;
}

.bold {
  font-weight: 400;
}


/*****************
  color:
******************/
.error {
  color: $crimson;
}

/*
  display: flex, none, block
*/

.box-shadow {
  box-shadow: 0 0px 12px 0 rgba(0,0,0,.10);
}

.box-shadow-50 {
  box-shadow: 0 0px 12px 0 rgba(0,0,0,.50);
}

.flex {
  display: flex;
}

.hidden {
  display: none !important;
}

.visibility-hidden{
  visibility: hidden;
}

.visible {
  display: block;
}

/*
  justify-content
*/

.justify--center {
    justify-content: center;
}

.justify--left {
    justify-content: flex-start;
}

.justify--right {
    justify-content: flex-end;
}

.justify--space-around {
    justify-content: space-around;
}

.justify--space-between {
    justify-content: space-between;
}


/*
  flex: 0 0 auto, 1 0 auto, 0 1 auto, 1 1 auto
*/

.flex-0-0-auto {
  flex: 0 0 auto;
}

.flex-1-0-auto {
  flex: 1 0 auto;
}

.flex-1-0-auto {
  flex: 1 0 auto;
}

.flex-1-1-auto {
  flex: 1 1 auto;
}

.flex-1 {
  flex: 1;
}

/*
  flex-direction: row, row-reverse, column, column-reverse
*/

.flex--row {
    flex-direction: row;
}

.flex--row-reverse {
    flex-direction: row-reverse;
}

.flex--column {
    flex-direction: column;
}

.flex--column-reverse {
    flex-direction: column-reverse;
}

/*
  flex-wrap: nowrap, wrap, wrap-reverse
*/

.flex--nowrap {
    flex-wrap: nowrap;
}

.flex--wrap {
    flex-wrap: wrap;
}

.flex--wrap-reverse {
    flex-wrap: wrap-reverse;
}

.flex--column-reverse {
    flex-wrap: column-reverse;
}

.align-items--center {
  align-items: center;
}

/****************
  text-align: center, left, right
*****************/

.text-center {
  text-align: center;
}

.text-left {
  text-align: left;
}

.text-right {
  text-align: right;
}

/****************
  visibility: visible hidden
*****************/
.visibility-hidden {
  visibility: hidden;
}

.visibility-visible {
  visibility: visible;
}


/*********************
  padding:
  margin:
**********************/

.padding {
  padding: 1em;
}

.padding--small {
  padding: 1rem;
}

.padding--large {
  padding: 1rem;
}

.padding--0 {
  padding: 0 !important;
}


.margin {
  margin: 1em;
}

.margin--small {
  margin: 1rem;
}

.margin--large {
  margin: 2rem;
}

.margin--0 {
  margin: 0 !important;
}

.margin--auto {
  margin: 0 auto !important;
}

.blur {
  pointer-events: none;
  filter: blur(5px);
}<|MERGE_RESOLUTION|>--- conflicted
+++ resolved
@@ -1,4 +1,3 @@
-<<<<<<< HEAD
 /***************
   poisiton:
 ****************/
@@ -16,6 +15,10 @@
 
 .fixed {
   position: fixed;
+
+  &--important {
+    position: fixed !important;
+  }
 }
 
 /***************
@@ -36,16 +39,6 @@
 /*****************
   font-weight:
 ******************/
-=======
-.fixed {
-  position: fixed;
-
-  &--important {
-    position: fixed !important;
-  }
-}
-
->>>>>>> c8ff5cdc
 .light {
   font-weight: 100;
 }
