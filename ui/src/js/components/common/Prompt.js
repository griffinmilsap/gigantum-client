--- conflicted
+++ resolved
@@ -71,20 +71,7 @@
 );
 
 const pingServer = () => {
-<<<<<<< HEAD
-  const { pathname } = window.location;
-  const pathList = pathname.split('/');
-  const cloudPath = pathList.length > 2 ? pathList[2] : '';
-  const apiPath = (process.env.BUILD_TYPE === 'cloud')
-    ? `/run/${cloudPath}${process.env.PING_API}`
-    : `${process.env.PING_API}`;
-
-  const apiHost = process.env.NODE_ENV === 'development' ? 'localhost:10000' : window.location.host;
-  const uuid = uuidv4();
-  const url = `${window.location.protocol}//${apiHost}${apiPath}?v=${uuid}`;
-=======
   const apiURL = getApiURL('ping');
->>>>>>> 2e108c7a
   const currentVersion = localStorage.getItem('currentVersion');
 
   return fetch(apiURL, {
