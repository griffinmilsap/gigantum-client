// vendor
import React, { Component, Fragment } from 'react';
import classNames from 'classnames';
import uuidv4 from 'uuid/v4';
// utilities
import JobStatus from 'JS/utils/JobStatus';
import ChunkUploader from 'JS/utils/ChunkUploader';
// components
import LoginPrompt from 'Components/shared/modals/LoginPrompt';
import Tooltip from 'Components/common/Tooltip';
import Modal from 'Components/common/Modal';
// store
import store from 'JS/redux/store';
import { setUploadMessageRemove } from 'JS/redux/reducers/footer';
// queries
import UserIdentity from 'JS/Auth/UserIdentity';
// mutations
import ImportRemoteLabbookMutation from 'Mutations/ImportRemoteLabbookMutation';
import BuildImageMutation from 'Mutations/container/BuildImageMutation';
// config
import config from 'JS/config';
// assets
import './ImportModule.scss';

let counter = 0;
const dropZoneId = uuidv4();

/*
 @param {object} workerData
 uses redux to dispatch file upload to the footer
*/
const dispatchLoadingProgress = (wokerData) => {
  let bytesUploaded = (wokerData.chunkSize * (wokerData.chunkIndex + 1)) / 1000;
  const totalBytes = wokerData.fileSizeKb;
  bytesUploaded = bytesUploaded < totalBytes
    ? bytesUploaded
    : totalBytes;
  const totalBytesString = config.humanFileSize(totalBytes);
  const bytesUploadedString = config.humanFileSize(bytesUploaded);

  store.dispatch({
    type: 'UPLOAD_MESSAGE_UPDATE',
    payload: {
      id: '',
      uploadMessage: `${bytesUploadedString} of ${totalBytesString} uploaded`,
      totalBytes,
      percentage: (Math.floor((bytesUploaded / totalBytes) * 100) <= 100)
        ? Math.floor((bytesUploaded / totalBytes) * 100)
        : 100,
    },
  });

  if (document.getElementById('footerProgressBar')) {
    const width = Math.floor((bytesUploaded / totalBytes) * 100);
    document.getElementById('footerProgressBar').style.width = `${width}%`;
  }
};

/*
 @param {}
 uses redux to dispatch file upload failed status to the footer
*/
const dispatchFailedStatus = () => {
  store.dispatch({
    type: 'UPLOAD_MESSAGE_UPDATE',
    payload: {
      uploadMessage: 'Import failed',
      id: '',
      percentage: 0,
      uploadError: true,
    },
  });
};

/*
 @param {string} filePath
  gets new labbook name and url route
 @return
*/
const getRoute = (filepath) => {
  const filename = filepath.split('/')[filepath.split('/').length - 1];
  return filename.split('_')[0];
};
/*
 @param {string} filePath
 dispatched upload success message and passes labbookName/route to the footer
*/
const dispatchFinishedStatus = (filepath, history, buildImage) => {
  const route = getRoute(filepath);
  history.push(`/projects/${localStorage.getItem('username')}/${route}`);
  buildImage(route, localStorage.getItem('username'), uuidv4());
  setUploadMessageRemove('', uuidv4(), 0);
};

export default class ImportModule extends Component {
  constructor(props) {
    super(props);

    this.state = {
      show: false,
      message: '',
      files: [],
      type: 'info',
      error: false,
      isImporting: false,
      stopPropagation: false,
      importingScreen: false,
      importTransition: null,
      remoteURL: '',
    };

    this._getBlob = this._getBlob.bind(this);
    this._dragoverHandler = this._dragoverHandler.bind(this);
    this._dropHandler = this._dropHandler.bind(this);
    this._dragendHandler = this._dragendHandler.bind(this);
    this._fileSelected = this._fileSelected.bind(this);
    this._fileUpload = this._fileUpload.bind(this);
    this._importingState = this._importingState.bind(this);
    this._clearState = this._clearState.bind(this);
    this._toggleImportScreen = this._toggleImportScreen.bind(this);
    this._closeLoginPromptModal = this._closeLoginPromptModal.bind(this);
    this._drop = this._drop.bind(this);
    this._dragover = this._dragover.bind(this);
    this._dragleave = this._dragleave.bind(this);
    this._dragenter = this._dragenter.bind(this);
  }

  componentWillUnmount() {
    window.removeEventListener('drop', this._drop);
    window.removeEventListener('dragover', this._dragover);
    window.removeEventListener('dragleave', this._dragleave);
    window.removeEventListener('dragenter', this._dragenter);
  }

  componentDidMount() {
    const fileInput = document.getElementById('file__input');
    if (fileInput) {
      fileInput.onclick = (evt) => {
        evt.cancelBubble = true;
        evt.stopPropagation(evt);
      };
    }

    window.addEventListener('drop', this._drop);
    window.addEventListener('dragover', this._dragover);
    window.addEventListener('dragleave', this._dragleave);
    window.addEventListener('dragenter', this._dragenter);
  }
  /**
  *  @param {object}
  *  detects when a file has been dropped
  */
  _drop(evt) {
    if (document.getElementById('dropZone')) {
      this._toggleImportScreen(false);
      document.getElementById('dropZone').classList.remove('ImportModule__drop-area-highlight');
    }

    if (evt.target.classList.contains(dropZoneId)) {
      evt.preventDefault();
      evt.dataTransfer.effectAllowed = 'none';
      evt.dataTransfer.dropEffect = 'none';
    }
  }
  /**
  *  @param {}
  *  sets state of app for importing
  *  @return {}
  */
 _importingState = () => {
  this.setState({ isImporting: true });
}

  /**
  *  @param {object}
  *  detects when file has been dragged over the DOM
  */
  _dragover(evt) {
    if (document.getElementById('dropZone')) {
      this._toggleImportScreen(true);

      document.getElementById('dropZone').classList.add('ImportModule__drop-area-highlight');
    }

    if (evt.target.classList.contains(dropZoneId) < 0) {
      evt.preventDefault();
      evt.dataTransfer.effectAllowed = 'none';
      evt.dataTransfer.dropEffect = 'none';
    }
  }
  /**
  *  @param {object}
  *  detects when file leaves dropzone
  */
  _dragleave(evt) {
    counter--;

    if (evt.target.classList && evt.target.classList.contains(dropZoneId) < 0) {
      if (document.getElementById('dropZone')) {
        if (counter === 0) {
          this._toggleImportScreen(false);

          document.getElementById('dropZone').classList.remove('ImportModule__drop-area-highlight');
        }
      }
    }
  }

  /**
  *  @param {object}
  *  detects when file enters dropzone
  */
  _dragenter(evt) {
    counter++;

    if (document.getElementById('dropZone')) {
      this._toggleImportScreen(true);

      document.getElementById('dropZone').classList.add('ImportModule__drop-area-highlight');
    }

    if (evt.target.classList && evt.target.classList.contains(dropZoneId) < 0) {
      evt.preventDefault();
      evt.dataTransfer.effectAllowed = 'none';
      evt.dataTransfer.dropEffect = 'none';
    }
  }

  /**
  *  @param {String} filename
  *  returns corrected version of filename
  *  @return {}
  */

  _getFilename(filename) {
    let fileArray = filename.split('-');
    fileArray.pop();
    let newFilename = fileArray.join('-');
    return newFilename;
  }


  /**
  *  @param {object} dataTransfer
  *  preventDefault on dragOver event
  */
  _getBlob = (dataTransfer) => {
    let chunkSize = 1024;
    let offset = 0;
    let fileReader = new FileReader();
    let file;
    function seek() {
      if (offset >= file.size) {
        return;
      }
      var slice = file.slice(offset, offset + chunkSize);
      fileReader.readAsArrayBuffer(slice);
    }
    const self = this;
    for (let i = 0; i < dataTransfer.files.length; i++) {
      file = dataTransfer.files[0];
      if (file.name.slice(file.name.length - 4, file.name.length) !== '.lbk' && file.name.slice(file.name.length - 4, file.name.length) !== '.zip') {
        this.setState({ error: true });

        setTimeout(() => {
          self.setState({ error: false });
        }, 5000);
      } else {
        this.setState({ error: false });

        fileReader.onloadend = function (evt) {
          const arrayBuffer = evt.target.result;

          const blob = new Blob([new Uint8Array(arrayBuffer)]);

          self.setState({
            files: [
              {
                blob,
                file,
                arrayBuffer,
                filename: file.name,
              },
            ],
            readyLabbook: {
              labbookName: self._getFilename(file.name),
              owner: localStorage.getItem('username'),
              method: 'local',
            },
          });
        };

        fileReader.onload = function () {
          var view = new Uint8Array(fileReader.result);
          for (var i = 0; i < view.length; ++i) {
            if (view[i] === 10 || view[i] === 13) {
              return;
            }
          }
          offset += chunkSize;
          seek();
        };
        seek();
      }
    }
  }

  /**
  *  @param {Object} event
  *  preventDefault on dragOver event
  */
  _dragoverHandler = (evt) => { // use evt, event is a reserved word in chrome
    evt.preventDefault(); // this kicks the event up the event loop
  }

  /**
  *  @param {Object} event
  *  handle file drop and get file data
  */
  _dropHandler = (evt) => {
    // use evt, event is a reserved word in chrome
    const dataTransfer = evt.dataTransfer;
    evt.preventDefault();
    evt.dataTransfer.effectAllowed = 'none';
    evt.dataTransfer.dropEffect = 'none';
    this._getBlob(dataTransfer);

    return false;
  }

  /**
  *  @param {Object}
  *  handle end of dragover with file
  */
  _dragendHandler = (evt) => { // use evt, event is a reserved word in chrome
    const dataTransfer = evt.dataTransfer;

    evt.preventDefault();
    evt.dataTransfer.effectAllowed = 'none';
    evt.dataTransfer.dropEffect = 'none';

    if (dataTransfer.items) {
      // Use DataTransferItemList interface to remove the drag data
      for (let i = 0; i < dataTransfer.items.length; i++) {
        dataTransfer.items.remove(i);
      }
    } else {
      // Use DataTransfer interface to remove the drag data
      evt.dataTransfer.clearData();
    }
    return false;
  }
  /**
  *  @param {Object}
  *  opens file system for user to select file
  */
  _fileSelected = (evt) => {
    this._getBlob(document.getElementById('file__input'));
    this.setState({ stopPropagation: false });
  }
  /**
  *  @param {Object}
  *   trigger file upload
  */
  _fileUpload = () => { // this code is going to be moved to the footer to complete the progress bar
    const self = this;

    this._importingState();
    const filepath = this.state.files[0].filename;

    const data = {
      file: this.state.files[0].file,
      filepath,
      username: localStorage.getItem('username'),
      accessToken: localStorage.getItem('access_token'),
    };

    // dispatch loading progress
    store.dispatch({
      type: 'UPLOAD_MESSAGE_SETTER',
      payload: {
        uploadMessage: 'Prepparing Import ...',
        totalBytes: this.state.files[0].file.size / 1000,
        percentage: 0,
        id: '',
      },
    });

    const postMessage = (wokerData) => {
      if (wokerData.importLabbook) {
        store.dispatch({
          type: 'UPLOAD_MESSAGE_UPDATE',
          payload: {
            uploadMessage: 'Upload Complete',
            percentage: 100,
            id: '',
          },
        });

        const importLabbook = wokerData.importLabbook;
        JobStatus.getJobStatus(importLabbook.importJobKey).then((response) => {
          store.dispatch({
            type: 'UPLOAD_MESSAGE_UPDATE',
            payload: {
              uploadMessage: 'Unzipping Project',
              percentage: 100,
              id: '',
            },
          });

          if (response.jobStatus.status === 'finished') {
            self._clearState();
            dispatchFinishedStatus(response.jobStatus.result, self.props.history, self._buildImage);
          } else if (response.jobStatus.status === 'failed') {
            dispatchFailedStatus();

            self._clearState();
          }
        }).catch((error) => {
          console.log(error);

          store.dispatch({
            type: 'UPLOAD_MESSAGE_UPDATE',
            payload: {
              uploadMessage: 'Import failed',
              uploadError: true,
              id: '',
              percentage: 0,
            },
          });
          self._clearState();
        });
      } else if (wokerData.chunkSize) {
        dispatchLoadingProgress(wokerData);
      } else {
        store.dispatch({
          type: 'UPLOAD_MESSAGE_UPDATE',
          payload: {
            uploadMessage: wokerData[0].message,
            uploadError: true,
            id: '',
            percentage: 0,
          },
        });
        self._clearState();
      }
    };

    ChunkUploader.chunkFile(data, postMessage);
  }
  /**
    @param {object} error
    shows error message
  * */
  _showError(message) {
    store.dispatch({
      type: 'UPLOAD_MESSAGE_UPDATE',
      payload: {
        uploadMessage: message,
        uploadError: true,
        id: '',
        percentage: 0,
      },
    });
  }

  /**
  *  @param {}
  *  clears state of file and sets css back to import
  *  @return {}
  */
  _clearState = () => {
    if (document.getElementById('dropZone__filename')) {
      document.getElementById('dropZone__filename').classList.remove('ImportModule__animation');
    }
    this.setState({ files: [], isImporting: false });
  }

  /**
  *  @param {}
  *  @return {string} returns text to be rendered
  */
  _getImportDescriptionText() {
    return this.state.error
      ? 'File must be .zip'
      : 'Drag & Drop .zip file, or click to select.';
  }
  /**
  *  @param {}
  *  shows create project modal
  *  @return {}
  */
  _showModal(evt) {
    if (navigator.onLine) {
      if (evt.target.id !== 'file__input-label') {
        this.props.showModal();
      }
    } else {
      store.dispatch({
        type: 'ERROR_MESSAGE',
        payload: {
          message: 'Cannot create a Project at this time.',
          messageBody: [
            {
              message: 'An internet connection is required to create a Project.',
            },
          ],
        },
      });
    }
  }
    /**
  *  @param {}
  *  closes import modal
  *  @return {}
  */
  _closeImportModal = () => {
    this.setState({ showImportModal: false, remoteUrl: '', readyLabbook: null });
  }

  /**
  *  @param {}
  *  shows import screen
  *  uses transition delay
  *  @return {}
  */
  _toggleImportScreen(value) {
    this.setState({ importTransition: value });

    setTimeout(() => {
      this.setState({ importingScreen: value });
    }, 250);
  }

  /**
  *  @param {Object} evt
  *  updated url in state
  *  @return {}
  */
  _updateRemoteUrl(evt) {
    const newValue = evt.target.value;
    const labbookName = newValue.split('/')[newValue.split('/').length - 1];
    const owner = newValue.split('/')[newValue.split('/').length - 2];
    if (newValue.indexOf('gigantum.com/') > -1 && labbookName && owner) {
      this.setState({
        readyLabbook: {
          labbookName,
          owner,
          method: 'remote',
        },
      });
    }
    this.setState({ remoteURL: evt.target.value });
  }

  /**
  *  @param {Object} evt
  *  imports labbook from remote url, builds the image, and redirects to imported labbook
  *  @return {}
  */
  importLabbook = (evt) => {
    if (!this.state.files[0]) {
      const id = uuidv4(),
        labbookName = this.state.remoteURL.split('/')[this.state.remoteURL.split('/').length - 1],
        owner = this.state.remoteURL.split('/')[this.state.remoteURL.split('/').length - 2],
        remote = `https://repo.${config.domain}/${owner}/${labbookName}.git`;

      const self = this;

      UserIdentity.getUserIdentity().then((response) => {
        if (navigator.onLine) {
          if (response.data) {
            if (response.data.userIdentity.isSessionValid) {
              self._importingState();

              store.dispatch({
                type: 'MULTIPART_INFO_MESSAGE',
                payload: {
                  id,
                  message: 'Importing Project please wait',
                  isLast: false,
                  error: false,
                },
              });

              self._importRemoteProject(owner, labbookName, remote, id);
            } else {
              this.props.auth.renewToken(true, () => {
                this.setState({ showLoginPrompt: true });
              }, () => {
                this.importLabbook();
              });
            }
          }
        } else {
          this.setState({ showLoginPrompt: true });
        }
    });
    } else {
      this._fileUpload();
    }
  }
  /**
  *  @param {}
  *  @return {} hides login prompt modal
  */
  _closeLoginPromptModal() {
    this.setState({ showLoginPrompt: false });
  }
  /**
  *  @param {String, String, String, String}
  *  trigers ImportRemoteLabbookMutation
  *  @return {}
  */
  _importRemoteProject(owner, labbookName, remote, id) {
    const self = this;
    const sucessCall = () => {
      this._clearState();
      store.dispatch({
        type: 'MULTIPART_INFO_MESSAGE',
        payload: {
          id,
          message: `Successfully imported remote Project ${labbookName}`,
          isLast: true,
          error: false,
        },
      });

      self._buildImage(labbookName, owner, id);

      self.props.history.replace(`/projects/${owner}/${labbookName}`);
    };

    const failureCall = (error) => {
      this._clearState();
      console.error(error);
      store.dispatch({
        type: 'MULTIPART_INFO_MESSAGE',
        payload: {
          id,
          message: 'ERROR: Could not import remote Project',
          messageBody: error,
          error: true,
        },
      });
    };
    ImportRemoteLabbookMutation(owner, labbookName, remote, sucessCall, failureCall, (response, error) => {
      if (error) {
        failurecall(error);
      }
    });
  }

  /**
  *  @param {String, String, String}
  *  trigers §
  *  @return {}
  */
  _buildImage(labbookName, owner, id) {
    BuildImageMutation(owner, labbookName, false, (response, error) => {
      if (error) {
        console.error(error);

        store.dispatch({
          type: 'MULTIPART_INFO_MESSAGE',
          payload: {
            id,
            message: `ERROR: Failed to build ${labbookName}`,
            messsagesList: error,
            error: true,
          },
        });
      }
    });
  }

  render() {
    const loadingMaskCSS = classNames({
      'ImportModule__loading-mask': this.state.isImporting,
      hidden: !this.state.isImporting,
    });

    return (<Fragment>

      <div
        className="ImportModule Card Card--line-50 Card--text-center Card--add Card--import column-4-span-3"
        key="AddLabbookCollaboratorPayload">
        <ImportMain self={this} />
        <div className={loadingMaskCSS} />
      </div>

    </Fragment>);
  }
}

const ImportMain = ({ self }) => {
  const importCSS = classNames({
    'btn--import': true,
    'btn--expand': self.state.importTransition,
    'btn--collapse': !self.state.importTransition && self.state.importTransition !== null,
  });

  return (<div className="Import__labbook-main">
    {
      self.state.showImportModal &&
      <Modal
        header="Import Project"
        handleClose={() => self._closeImportModal()}
        size="large"
        renderContent={() =>
          (<Fragment>
            <div className="ImportModal">
              <p>Import a Project by either pasting a URL or drag & dropping below</p>
              <input
                className="Import__input"
                type="text"
                placeholder="Paste Project URL"
                onChange={evt => self._updateRemoteUrl(evt)}
                defaultValue={self.state.remoteUrl}
              />

              <div
                id="dropZone"
                className="ImportDropzone"
                ref={div => self.dropZone = div}
                type="file" onDragEnd={evt => self._dragendHandler(evt)}
                onDrop={evt => self._dropHandler(evt)} onDragOver={evt => self._dragoverHandler(evt)}>
                {
                  self.state.readyLabbook && self.state.files[0] ?
                  <div className="Import__ReadyLabbook">
                    <div>Select Import to import the following Project</div>
                    <hr/>
                    <div>Project Owner: {self.state.readyLabbook.owner}</div>
                    <div>Project Name: {self.state.readyLabbook.labbookName}</div>
                  </div> :
                  <div className= "DropZone">
                     <p>Drag and drop an exported Project here</p>
                  </div>
                }
              </div>
              <div className="Import__buttonContainer">
                <button
                  onClick={() => self._closeImportModal()}
                  className="Btn--flat">
                Cancel
                </button>
                <button
                  onClick={() => { self.importLabbook(); }}
<<<<<<< HEAD
                  disabled={!self.state.readyLabbook}>
=======
                  disabled={!self.state.readyLabbook || self.state.isImporting}
                >
>>>>>>> 4b999e22
                  Import
                </button>
              </div>
            </div>
            </Fragment>)
        }
      />
    }

    <div className="Import__labbook-header">
      <div className="Import__labbook-icon">
        <div className="Import__labbook-add-icon" />
      </div>
      <div className="Import__labbook-title">
        <h2 className="Import__h2 Import__h2--azure">Add Project</h2>
      </div>

    </div>

    <div
      className="btn--import"
      onClick={(evt) => {
        self._showModal(evt);
      }}>
      Create New
    </div>

    <div
      className="btn--import"
      onClick={(evt) => {
        self.setState({ showImportModal: true });
      }}>
      Import Existing
    </div>

    <Tooltip section="createLabbook" />


  </div>);
};<|MERGE_RESOLUTION|>--- conflicted
+++ resolved
@@ -746,12 +746,8 @@
                 </button>
                 <button
                   onClick={() => { self.importLabbook(); }}
-<<<<<<< HEAD
-                  disabled={!self.state.readyLabbook}>
-=======
                   disabled={!self.state.readyLabbook || self.state.isImporting}
                 >
->>>>>>> 4b999e22
                   Import
                 </button>
               </div>
