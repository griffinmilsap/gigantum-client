// vendor
import React, { Component } from 'react';
import uuidv4 from 'uuid/v4';
import Highlighter from 'react-highlight-words';
import classNames from 'classnames';
import Moment from 'moment';
// muations
import ImportRemoteLabbookMutation from 'Mutations/ImportRemoteLabbookMutation';
import BuildImageMutation from 'Mutations/container/BuildImageMutation';
// store
import store from 'JS/redux/store';
import { setWarningMessage, setMultiInfoMessage } from 'JS/redux/reducers/footer';
// queries
import UserIdentity from 'JS/Auth/UserIdentity';
// components
import LoginPrompt from 'Components/shared/modals/LoginPrompt';
import Loader from 'Components/common/Loader';
// assets
import './RemoteLabbookPanel.scss';
// config
import config from 'JS/config';

export default class RemoteLabbookPanel extends Component {
  constructor(props) {
    super(props);

    this.state = {
      labbookName: props.edge.node.name,
      owner: props.edge.node.owner,
      isImporting: false,
      showLoginPrompt: false,
    };
    this._importingState = this._importingState.bind(this);
    this._clearState = this._clearState.bind(this);
    this._closeLoginPromptModal = this._closeLoginPromptModal.bind(this);
    this._handleDelete = this._handleDelete.bind(this);
  }

  /**
    * @param {object} edge
    * validates user's session and then triggers toggleDeleteModal which passes parameters to the DeleteLabbook component
  */
  _handleDelete(edge) {
    if (localStorage.getItem('username') !== edge.node.owner) {
      setWarningMessage('You can only delete remote Projects that you have created.');
    } else {
      UserIdentity.getUserIdentity().then((response) => {
        if (navigator.onLine) {
          if (response.data) {
            if (response.data.userIdentity.isSessionValid) {
              this.props.toggleDeleteModal({
                remoteId: edge.node.id, remoteOwner: edge.node.owner, remoteLabbookName: edge.node.name, existsLocally: this.props.existsLocally,
              });
            } else {
              this.props.auth.renewToken(true, () => {
                this.setState({ showLoginPrompt: true });
              }, () => {
                this.props.toggleDeleteModal({
                  remoteId: edge.node.id, remoteOwner: edge.node.owner, remoteLabbookName: edge.node.name, existsLocally: this.props.existsLocally,
                });
              });
            }
          }
        } else {
          this.setState({ showLoginPrompt: true });
        }
      });
    }
  }

  /**
    * @param {}
    * fires when user identity returns invalid session
    * prompts user to revalidate their session
  */
  _closeLoginPromptModal() {
    this.setState({
      showLoginPrompt: false,
    });
  }

  /**
    *  @param {}
    *  changes state of isImporting to false
  */
  _clearState = () => {
    this.setState({
      isImporting: false,
    });
  }
  /**
    *  @param {}
    *  changes state of isImporting to true
  */
  _importingState = () => {
    this.setState({
      isImporting: true,
    });
  }

  /**
    *  @param {owner, labbookName}
    *  imports labbook from remote url, builds the image, and redirects to imported labbook
    *  @return {}
  */
 importLabbook = (owner, labbookName) => {
   const self = this;
   const id = uuidv4();
   const remote = `https://repo.${config.domain}/${owner}/${labbookName}`;

   UserIdentity.getUserIdentity().then((response) => {
     if (navigator.onLine) {
       if (response.data) {
         if (response.data.userIdentity.isSessionValid) {
           this._importingState();
           setMultiInfoMessage(id, 'Importing Project please wait', false, false);
           ImportRemoteLabbookMutation(
             owner,
             labbookName,
             remote,
             (response, error) => {
               this._clearState();

               if (error) {
                 console.error(error);
                 setMultiInfoMessage(id, 'ERROR: Could not import remote Project', null, true, error);
               } else if (response) {
                 const labbookName = response.importRemoteLabbook.newLabbookEdge.node.name;
                 const owner = response.importRemoteLabbook.newLabbookEdge.node.owner;
                 setMultiInfoMessage(id, `Successfully imported remote Project ${labbookName}`, true, false);


                 BuildImageMutation(
                   owner,
                   labbookName,
                   false,
                   (response, error) => {
                     if (error) {
                       console.error(error);
                       setMultiInfoMessage(id, `ERROR: Failed to build ${labbookName}`, null, true, error);
                     }
                   },
                 );

                 self.props.history.replace(`/projects/${owner}/${labbookName}`);
               } else {
                 BuildImageMutation(
                   localStorage.getItem('username'),
                   labbookName,
                   false,
                   (response, error) => {
                     if (error) {
                       console.error(error);
                       setMultiInfoMessage(id, `ERROR: Failed to build ${labbookName}`, null, true, error);
                     }
                   },
                 );
               }
             },
           );
         } else {
           this.props.auth.renewToken(true, () => {
             this.setState({ showLoginPrompt: true });
           }, () => {
             this.importLabbook(owner, labbookName);
           });
         }
       }
     } else {
       this.setState({ showLoginPrompt: true });
     }
   });
 }

 render() {
   const edge = this.props.edge;

   const descriptionCss = classNames({
     'RemoteLabbooks__row RemoteLabbooks__row--text': true,
     blur: this.state.isImporting,
   });
<<<<<<< HEAD

=======
>>>>>>> 53a5f5b2
   const deleteCSS = classNames({
     RemoteLabbooks__icon: true,
     'RemoteLabbooks__icon--delete': localStorage.getItem('username') === edge.node.owner,
     'RemoteLabbooks__icon--delete-disabled': localStorage.getItem('username') !== edge.node.owner,
   });

   return (
     <div
       key={edge.node.name}
       className="Card Card--300 column-4-span-3 flex flex--column justify--space-between"
     >
       {

        }
       <div className="RemoteLabbooks__row RemoteLabbooks__row--icon">
         {
          this.props.existsLocally ?
            <button
              className="RemoteLabbooks__icon RemoteLabbooks__icon--cloud"
              data-tooltip="Project exists locally"
              disabled
            >
              Imported
            </button>
          :
            <button
              disabled={this.state.isImporting}
              className="RemoteLabbooks__icon RemoteLabbooks__icon--cloud-download"
              onClick={() => this.importLabbook(edge.node.owner, edge.node.name)}
            >
              Import
            </button>
        }
         <button
           className={deleteCSS}
           data-tooltip={localStorage.getItem('username') !== edge.node.owner ? 'Can only delete remote projects created by you' : ''}
           disabled={this.state.isImporting || localStorage.getItem('username') !== edge.node.owner}
           onClick={() => this._handleDelete(edge)}
         >
          Delete
        </button>

       </div>

       <div className={descriptionCss}>

         <div className="RemoteLabbooks__row RemoteLabbooks__row--title">
           <h6
             className="RemoteLabbooks__panel-title"
           >
             <Highlighter
               highlightClassName="LocalLabbooks__highlighted"
               searchWords={[store.getState().labbookListing.filterText]}
               autoEscape={false}
               caseSensitive={false}
               textToHighlight={edge.node.name}
             />
           </h6>

         </div>

         <p className="RemoteLabbooks__paragraph RemoteLabbooks__paragraph--owner">{edge.node.owner}</p>
         <p className="RemoteLabbooks__paragraph RemoteLabbooks__paragraph--owner">{`Created on ${Moment(edge.node.creationDateUtc).format('MM/DD/YY')}`}</p>
         <p className="RemoteLabbooks__paragraph RemoteLabbooks__paragraph--owner">{`Modified ${Moment(edge.node.modifiedDateUtc).fromNow()}`}</p>

         <p
           className="RemoteLabbooks__paragraph RemoteLabbooks__paragraph--description"
         >
         {
          edge.node.description && edge.node.description.length ?
           <Highlighter
             highlightClassName="LocalLabbooks__highlighted"
             searchWords={[store.getState().labbookListing.filterText]}
             autoEscape={false}
             caseSensitive={false}
             textToHighlight={edge.node.description}
           />
           :
           <span
           className="RemoteDatasets__description--blank"
         >
            No description provided
         </span>
         }
         </p>
       </div>
       { !(edge.node.visibility === 'local') &&
       <div data-tooltip={`${edge.node.visibility}`} className={`Tooltip-Listing RemoteLabbooks__${edge.node.visibility}`} />
        }
       {
          this.state.isImporting &&
          <div className="RemoteLabbooks__loader">
            <Loader />
          </div>
        }

       {
          this.state.showLoginPrompt &&
          <LoginPrompt closeModal={this._closeLoginPromptModal} />
        }
     </div>);
 }
}<|MERGE_RESOLUTION|>--- conflicted
+++ resolved
@@ -179,10 +179,6 @@
      'RemoteLabbooks__row RemoteLabbooks__row--text': true,
      blur: this.state.isImporting,
    });
-<<<<<<< HEAD
-
-=======
->>>>>>> 53a5f5b2
    const deleteCSS = classNames({
      RemoteLabbooks__icon: true,
      'RemoteLabbooks__icon--delete': localStorage.getItem('username') === edge.node.owner,
