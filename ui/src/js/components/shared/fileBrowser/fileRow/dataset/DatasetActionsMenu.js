--- conflicted
+++ resolved
@@ -268,13 +268,8 @@
           }),
           popupCSS = classNames({
             DatasetActionsMenu__popup: true,
-<<<<<<< HEAD
-            hidden: !this.state.popupVisible,
-            Tooltip__message: true,
-=======
             hidden: !state.popupVisible,
             ToolTip__message: true,
->>>>>>> c8ff5cdc
           }),
           removeCSS = classNames({
             'DatasetActionsMenu__item DatasetActionsMenu__item--remove': true,
