--- conflicted
+++ resolved
@@ -20,25 +20,15 @@
     text-align: left;
     align-items: flex-start;
     margin: 0 2px 0 0;
-<<<<<<< HEAD
-
     border-radius: 4px 0 0 4px;
-=======
-    border-radius: 3px 0 0 3px;
->>>>>>> 4b999e22
 
   }
 
   &--dropdown {
     height: 40px;
-<<<<<<< HEAD
     padding: 8px;
     width: 34px;
-=======
-    padding: 5px;
-    width: 24px;
-    border-radius: 0 3px 3px 0;
->>>>>>> 4b999e22
+
     background: $azure url('~Images/icons/down-arrow-white.svg') no-repeat center center;
     background-size: 20px;
     margin: 0;
