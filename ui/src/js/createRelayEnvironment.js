--- conflicted
+++ resolved
@@ -69,22 +69,7 @@
     body.append('variables', JSON.stringify(variables));
     body.append('uploadChunk', uploadables[0]);
   }
-<<<<<<< HEAD
-  const { pathname } = globalObject.location;
-  const pathList = pathname.split('/');
-  const cloudPath = pathList.length > 2 ? pathList[2] : '';
-  const apiHost = process.env.NODE_ENV === 'development'
-    ? 'localhost:10000'
-    : globalObject.location.host;
-
-  const apiPath = (process.env.BUILD_TYPE === 'cloud')
-    ? `/run/${cloudPath}${process.env.GIGANTUM_API}`
-    : `${process.env.GIGANTUM_API}`;
-  const apiURL = `${globalObject.location.protocol}//${apiHost}${apiPath}`;
-
-=======
   const apiURL = getApiURL('base');
->>>>>>> 2e108c7a
 
   return fetch(apiURL, {
     method: 'POST',
